--- conflicted
+++ resolved
@@ -142,27 +142,19 @@
 
 It is also not recommended to enable `rotateUnicodeArray` for small source code because a helper function might attract attention.
 
-<<<<<<< HEAD
-#### `selfDefending`
+### `selfDefending`
 Type: `boolean` Default: `true`
 
-##### :warning: this option forcibly set `compact` value to `true`
+#### :warning: this option forcibly set `compact` value to `true`
 
 Enables self-defending for obfuscated code. If obfuscated compact code is formatted, it will not work any more.
 
-#### `unicodeArray`
-=======
 ### `unicodeArray`
->>>>>>> b72521f4
 Type: `boolean` Default: `true`
 
 Put all literal strings into an array and replace every literal string by an array call.
 
-<<<<<<< HEAD
-#### `unicodeArrayThreshold`
-=======
 ### `unicodeArrayThreshold`
->>>>>>> b72521f4
 Type: `number` Default: `0.8` Min: `0` Max: `1`
 
 #### :warning: `unicodeArray` option must be enabled
