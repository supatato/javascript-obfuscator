Change Log
===

<<<<<<< HEAD
v0.7.2
---
* runtime error fix [#7](https://github.com/sanex3339/webpack-obfuscator/issues/7)

* shorthand object expression fix [#16](https://github.com/sanex3339/javascript-obfuscator/issues/16)
=======
v0.8.0
---
* **Breaking options change:** `encodeUnicodeArray` has been renamed to `unicodeArrayEncoding` and now accepts following values: `true|false|'base64'|'rc4'`.
* **Breaking change:** option `wrapUnicodeArrayCalls` was removed and now all calls to `unicodeArray` are always wrapped by special wrapper function.
* New option `sourceMapBaseUrl` sets base url to the source map import url when `sourceMapMode: 'separate'`.
* Custom nodes like `selfDefendingNode` or `consoleOutputNode` now inserted into deepest stack trace function call.
* Rewrite of many custom nodes.
>>>>>>> 875ee1ac

v0.7.1
---
* IE error fix [#14](https://github.com/sanex3339/javascript-obfuscator/issues/14)

<<<<<<< HEAD
v0.7.0-dev.3
=======
v0.7.0
>>>>>>> 875ee1ac
---
* Obfuscator now returns an empty string instead of obfuscated code if source code is empty

v0.7.0-dev.2
---
* Fix of incorrect `Utils.decToHex` method

v0.7.0-dev.1
---
* **Breaking API change:** now `obfuscate(sourceCode, options)` returns `ObfuscationResult` object instead `string`. `ObfuscationResult` object contains two public methods: `getObfuscatedCode()` and `getSourceMap()`.
* CLI. Now any code can be obfuscated through CLI `javascript-obfuscator` command. See `README.md` for available options. 
* New option `sourceMap` enables source map generation for obfuscated code.
* New option `sourceMapMode` specifies source map generation mode.<|MERGE_RESOLUTION|>--- conflicted
+++ resolved
@@ -1,13 +1,6 @@
 Change Log
 ===
 
-<<<<<<< HEAD
-v0.7.2
----
-* runtime error fix [#7](https://github.com/sanex3339/webpack-obfuscator/issues/7)
-
-* shorthand object expression fix [#16](https://github.com/sanex3339/javascript-obfuscator/issues/16)
-=======
 v0.8.0
 ---
 * **Breaking options change:** `encodeUnicodeArray` has been renamed to `unicodeArrayEncoding` and now accepts following values: `true|false|'base64'|'rc4'`.
@@ -15,17 +8,12 @@
 * New option `sourceMapBaseUrl` sets base url to the source map import url when `sourceMapMode: 'separate'`.
 * Custom nodes like `selfDefendingNode` or `consoleOutputNode` now inserted into deepest stack trace function call.
 * Rewrite of many custom nodes.
->>>>>>> 875ee1ac
 
 v0.7.1
 ---
 * IE error fix [#14](https://github.com/sanex3339/javascript-obfuscator/issues/14)
 
-<<<<<<< HEAD
-v0.7.0-dev.3
-=======
 v0.7.0
->>>>>>> 875ee1ac
 ---
 * Obfuscator now returns an empty string instead of obfuscated code if source code is empty
 
