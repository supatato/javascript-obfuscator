--- conflicted
+++ resolved
@@ -124,7 +124,7 @@
 "use strict";
 
 
-var _symbol = __webpack_require__(138);
+var _symbol = __webpack_require__(139);
 
 var _symbol2 = _interopRequireDefault(_symbol);
 
@@ -384,7 +384,7 @@
 "use strict";
 
 
-var _set = __webpack_require__(137);
+var _set = __webpack_require__(138);
 
 var _set2 = _interopRequireDefault(_set);
 
@@ -483,11 +483,11 @@
 "use strict";
 
 
-var _defineProperty = __webpack_require__(135);
+var _defineProperty = __webpack_require__(136);
 
 var _defineProperty2 = _interopRequireDefault(_defineProperty);
 
-var _getOwnPropertyDescriptor = __webpack_require__(136);
+var _getOwnPropertyDescriptor = __webpack_require__(137);
 
 var _getOwnPropertyDescriptor2 = _interopRequireDefault(_getOwnPropertyDescriptor);
 
@@ -790,10 +790,6 @@
 
 function _interopRequireDefault(obj) { return obj && obj.__esModule ? obj : { default: obj }; }
 
-<<<<<<< HEAD
-var _ = __webpack_require__(146);
-=======
->>>>>>> ededa896
 var JSFuck_1 = __webpack_require__(36);
 var RandomGeneratorUtils_1 = __webpack_require__(9);
 
@@ -1418,14 +1414,10 @@
 
 function _interopRequireDefault(obj) { return obj && obj.__esModule ? obj : { default: obj }; }
 
-<<<<<<< HEAD
-__webpack_require__(148);
-=======
 __webpack_require__(147);
 if (!global._babelPolyfill && parseInt(process.version.split('.')[0], 10) < 4) {
     __webpack_require__(134);
 }
->>>>>>> ededa896
 var ServiceIdentifiers_1 = __webpack_require__(4);
 var InversifyContainerFacade_1 = __webpack_require__(57);
 var JavaScriptObfuscatorCLI_1 = __webpack_require__(56);
@@ -2474,11 +2466,7 @@
 "use strict";
 
 
-<<<<<<< HEAD
-var _defineProperty2 = __webpack_require__(139);
-=======
 var _getIterator2 = __webpack_require__(18);
->>>>>>> ededa896
 
 var _getIterator3 = _interopRequireDefault(_getIterator2);
 
@@ -2695,11 +2683,7 @@
 function _interopRequireDefault(obj) { return obj && obj.__esModule ? obj : { default: obj }; }
 
 var fs = __webpack_require__(145);
-<<<<<<< HEAD
-var mkdirp = __webpack_require__(147);
-=======
 var mkdirp = __webpack_require__(146);
->>>>>>> ededa896
 var path = __webpack_require__(50);
 
 var CLIUtils = function () {
@@ -7046,7 +7030,7 @@
 "use strict";
 
 
-var _assign = __webpack_require__(134);
+var _assign = __webpack_require__(135);
 
 var _assign2 = _interopRequireDefault(_assign);
 
@@ -8284,45 +8268,42 @@
 /* 134 */
 /***/ (function(module, exports) {
 
-module.exports = require("babel-runtime/core-js/object/assign");
+module.exports = require("babel-polyfill");
 
 /***/ }),
 /* 135 */
 /***/ (function(module, exports) {
 
-module.exports = require("babel-runtime/core-js/object/define-property");
+module.exports = require("babel-runtime/core-js/object/assign");
 
 /***/ }),
 /* 136 */
 /***/ (function(module, exports) {
 
-module.exports = require("babel-runtime/core-js/object/get-own-property-descriptor");
+module.exports = require("babel-runtime/core-js/object/define-property");
 
 /***/ }),
 /* 137 */
 /***/ (function(module, exports) {
 
-module.exports = require("babel-runtime/core-js/set");
+module.exports = require("babel-runtime/core-js/object/get-own-property-descriptor");
 
 /***/ }),
 /* 138 */
 /***/ (function(module, exports) {
 
-module.exports = require("babel-runtime/core-js/symbol");
+module.exports = require("babel-runtime/core-js/set");
 
 /***/ }),
 /* 139 */
 /***/ (function(module, exports) {
 
-<<<<<<< HEAD
-module.exports = require("babel-runtime/helpers/defineProperty");
+module.exports = require("babel-runtime/core-js/symbol");
 
 /***/ }),
 /* 140 */
 /***/ (function(module, exports) {
 
-=======
->>>>>>> ededa896
 module.exports = require("babel-runtime/helpers/typeof");
 
 /***/ }),
@@ -8357,37 +8338,19 @@
 
 /***/ }),
 /* 146 */
-<<<<<<< HEAD
 /***/ (function(module, exports) {
 
-module.exports = require("lodash");
+module.exports = require("mkdirp");
 
 /***/ }),
 /* 147 */
-=======
->>>>>>> ededa896
 /***/ (function(module, exports) {
 
-module.exports = require("mkdirp");
-
-/***/ }),
-<<<<<<< HEAD
-/* 148 */
-=======
-/* 147 */
->>>>>>> ededa896
-/***/ (function(module, exports) {
-
 module.exports = require("reflect-metadata");
 
 /***/ }),
-<<<<<<< HEAD
-/* 149 */,
-/* 150 */
-=======
 /* 148 */,
 /* 149 */
->>>>>>> ededa896
 /***/ (function(module, exports, __webpack_require__) {
 
 "use strict";
