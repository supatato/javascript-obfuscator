/*
Copyright (C) 2016 Timofey Kachalov <sanex3339@yandex.ru>

Redistribution and use in source and binary forms, with or without
modification, are permitted provided that the following conditions are met:

  * Redistributions of source code must retain the above copyright
    notice, this list of conditions and the following disclaimer.
  * Redistributions in binary form must reproduce the above copyright
    notice, this list of conditions and the following disclaimer in the
    documentation and/or other materials provided with the distribution.

THIS SOFTWARE IS PROVIDED BY THE COPYRIGHT HOLDERS AND CONTRIBUTORS "AS IS"
AND ANY EXPRESS OR IMPLIED WARRANTIES, INCLUDING, BUT NOT LIMITED TO, THE
IMPLIED WARRANTIES OF MERCHANTABILITY AND FITNESS FOR A PARTICULAR PURPOSE
ARE DISCLAIMED. IN NO EVENT SHALL <COPYRIGHT HOLDER> BE LIABLE FOR ANY
DIRECT, INDIRECT, INCIDENTAL, SPECIAL, EXEMPLARY, OR CONSEQUENTIAL DAMAGES
(INCLUDING, BUT NOT LIMITED TO, PROCUREMENT OF SUBSTITUTE GOODS OR SERVICES;
LOSS OF USE, DATA, OR PROFITS; OR BUSINESS INTERRUPTION) HOWEVER CAUSED AND
ON ANY THEORY OF LIABILITY, WHETHER IN CONTRACT, STRICT LIABILITY, OR TORT
(INCLUDING NEGLIGENCE OR OTHERWISE) ARISING IN ANY WAY OUT OF THE USE OF
THIS SOFTWARE, EVEN IF ADVISED OF THE POSSIBILITY OF SUCH DAMAGE.
*/

require("source-map-support").install();

module.exports =
/******/ (function(modules) { // webpackBootstrap
/******/ 	// The module cache
/******/ 	var installedModules = {};
/******/
/******/ 	// The require function
/******/ 	function __webpack_require__(moduleId) {
/******/
/******/ 		// Check if module is in cache
/******/ 		if(installedModules[moduleId])
/******/ 			return installedModules[moduleId].exports;
/******/
/******/ 		// Create a new module (and put it into the cache)
/******/ 		var module = installedModules[moduleId] = {
/******/ 			i: moduleId,
/******/ 			l: false,
/******/ 			exports: {}
/******/ 		};
/******/
/******/ 		// Execute the module function
/******/ 		modules[moduleId].call(module.exports, module, module.exports, __webpack_require__);
/******/
/******/ 		// Flag the module as loaded
/******/ 		module.l = true;
/******/
/******/ 		// Return the exports of the module
/******/ 		return module.exports;
/******/ 	}
/******/
/******/
/******/ 	// expose the modules object (__webpack_modules__)
/******/ 	__webpack_require__.m = modules;
/******/
/******/ 	// expose the module cache
/******/ 	__webpack_require__.c = installedModules;
/******/
/******/ 	// identity function for calling harmory imports with the correct context
/******/ 	__webpack_require__.i = function(value) { return value; };
/******/
/******/ 	// define getter function for harmory exports
/******/ 	__webpack_require__.d = function(exports, name, getter) {
/******/ 		Object.defineProperty(exports, name, {
/******/ 			configurable: false,
/******/ 			enumerable: true,
/******/ 			get: getter
/******/ 		});
/******/ 	};
/******/
/******/ 	// getDefaultExport function for compatibility with non-harmony modules
/******/ 	__webpack_require__.n = function(module) {
/******/ 		var getter = module && module.__esModule ?
/******/ 			function getDefault() { return module['default']; } :
/******/ 			function getModuleExports() { return module; };
/******/ 		__webpack_require__.d(getter, 'a', getter);
/******/ 		return getter;
/******/ 	};
/******/
/******/ 	// Object.prototype.hasOwnProperty.call
/******/ 	__webpack_require__.o = function(object, property) { return Object.prototype.hasOwnProperty.call(object, property); };
/******/
/******/ 	// __webpack_public_path__
/******/ 	__webpack_require__.p = "";
/******/
/******/ 	// Load entry module and return exports
/******/ 	return __webpack_require__(__webpack_require__.s = 87);
/******/ })
/************************************************************************/
/******/ ([
/* 0 */
/***/ function(module, exports, __webpack_require__) {

"use strict";
"use strict";

var _createClass = (function () { function defineProperties(target, props) { for (var i = 0; i < props.length; i++) { var descriptor = props[i]; descriptor.enumerable = descriptor.enumerable || false; descriptor.configurable = true; if ("value" in descriptor) descriptor.writable = true; Object.defineProperty(target, descriptor.key, descriptor); } } return function (Constructor, protoProps, staticProps) { if (protoProps) defineProperties(Constructor.prototype, protoProps); if (staticProps) defineProperties(Constructor, staticProps); return Constructor; }; })();

function _classCallCheck(instance, Constructor) { if (!(instance instanceof Constructor)) { throw new TypeError("Cannot call a class as a function"); } }

var chance_1 = __webpack_require__(81);
var JSFuck_1 = __webpack_require__(21);

var Utils = function () {
    function Utils() {
        _classCallCheck(this, Utils);
    }

    _createClass(Utils, null, [{
        key: 'arrayContains',
        value: function arrayContains(array, searchElement) {
            return array.indexOf(searchElement) >= 0;
        }
    }, {
        key: 'arrayRotate',
        value: function arrayRotate(array, times) {
            if (!array.length) {
                throw new ReferenceError('Cannot rotate empty array.');
            }
            if (times <= 0) {
                return array;
            }
            var newArray = array,
                temp = void 0;
            while (times--) {
                temp = newArray.pop();
                newArray.unshift(temp);
            }
            return newArray;
        }
    }, {
        key: 'btoa',
        value: function btoa(string) {
            var chars = 'ABCDEFGHIJKLMNOPQRSTUVWXYZabcdefghijklmnopqrstuvwxyz0123456789+/=';
            var output = '';
            string = encodeURIComponent(string).replace(/%([0-9A-F]{2})/g, function (match, p1) {
                return String.fromCharCode(parseInt('0x' + p1));
            });
            for (var block, charCode, idx = 0, map = chars; string.charAt(idx | 0) || (map = '=', idx % 1); output += map.charAt(63 & block >> 8 - idx % 1 * 8)) {
                charCode = string.charCodeAt(idx += 3 / 4);
                if (charCode > 0xFF) {
                    throw new Error("'btoa' failed: The string to be encoded contains characters outside of the Latin1 range.");
                }
                block = block << 8 | charCode;
            }
            return output;
        }
    }, {
        key: 'decToHex',
        value: function decToHex(dec) {
            var radix = 16;
            return Number(dec).toString(radix);
        }
    }, {
        key: 'extractDomainFromUrl',
        value: function extractDomainFromUrl(url) {
            var domain = void 0;
            if (url.indexOf('://') > -1 || url.indexOf('//') === 0) {
                domain = url.split('/')[2];
            } else {
                domain = url.split('/')[0];
            }
            domain = domain.split(':')[0];
            return domain;
        }
    }, {
        key: 'getRandomGenerator',
        value: function getRandomGenerator() {
            return Utils.randomGenerator;
        }
    }, {
        key: 'getRandomVariableName',
        value: function getRandomVariableName() {
            var length = arguments.length > 0 && arguments[0] !== undefined ? arguments[0] : 6;

            var rangeMinInteger = 10000,
                rangeMaxInteger = 99999999,
                prefix = '_0x';
            return '' + prefix + Utils.decToHex(Utils.getRandomGenerator().integer({
                min: rangeMinInteger,
                max: rangeMaxInteger
            })).substr(0, length);
        }
    }, {
        key: 'hideString',
        value: function hideString(str, length) {
            var escapeRegExp = function escapeRegExp(s) {
                return s.replace(/[-\/\\^$*+?.()|[\]{}]/g, '\\$&');
            };
            var randomMerge = function randomMerge(s1, s2) {
                var i1 = -1,
                    i2 = -1,
                    result = '';
                while (i1 < s1.length || i2 < s2.length) {
                    if (Math.random() < 0.5 && i2 < s2.length) {
                        result += s2.charAt(++i2);
                    } else {
                        result += s1.charAt(++i1);
                    }
                }
                return result;
            };
            var customPool = 'abcdefghijklmnopqrstuvwxyzABCDEFGHIJKLMNOPQRSTUVWXYZ0123456789';
            var randomString = Utils.randomGenerator.string({ length: length, pool: customPool }),
                randomStringDiff = randomString.replace(new RegExp('[' + escapeRegExp(str) + ']', 'g'), ''),
                randomStringDiffArray = randomStringDiff.split('');
            Utils.randomGenerator.shuffle(randomStringDiffArray);
            randomStringDiff = randomStringDiffArray.join('');
            return [randomMerge(str, randomStringDiff), randomStringDiff];
        }
    }, {
        key: 'isInteger',
        value: function isInteger(number) {
            return number % 1 === 0;
        }
    }, {
        key: 'rc4',
        value: function rc4(string, key) {
            var s = [],
                j = 0,
                x = void 0,
                result = '';
            for (var i = 0; i < 256; i++) {
                s[i] = i;
            }
            for (i = 0; i < 256; i++) {
                j = (j + s[i] + key.charCodeAt(i % key.length)) % 256;
                x = s[i];
                s[i] = s[j];
                s[j] = x;
            }
            i = 0;
            j = 0;
            for (var y = 0; y < string.length; y++) {
                i = (i + 1) % 256;
                j = (j + s[i]) % 256;
                x = s[i];
                s[i] = s[j];
                s[j] = x;
                result += String.fromCharCode(string.charCodeAt(y) ^ s[(s[i] + s[j]) % 256]);
            }
            return result;
        }
    }, {
        key: 'strEnumify',
        value: function strEnumify(obj) {
            return obj;
        }
    }, {
        key: 'stringToJSFuck',
        value: function stringToJSFuck(string) {
            return Array.from(string).map(function (character) {
                return JSFuck_1.JSFuck[character] || character;
            }).join(' + ');
        }
    }, {
        key: 'stringToUnicode',
        value: function stringToUnicode(string) {
            var radix = 16;
            var prefix = void 0,
                regexp = new RegExp('[\x00-\x7F]'),
                template = void 0;
            return '\'' + string.replace(/[\s\S]/g, function (escape) {
                if (regexp.test(escape)) {
                    prefix = '\\x';
                    template = '0'.repeat(2);
                } else {
                    prefix = '\\u';
                    template = '0'.repeat(4);
                }
                return '' + prefix + (template + escape.charCodeAt(0).toString(radix)).slice(-template.length);
            }) + '\'';
        }
    }]);

    return Utils;
}();

Utils.randomGenerator = new chance_1.Chance();
exports.Utils = Utils;

/***/ },
/* 1 */
/***/ function(module, exports, __webpack_require__) {

"use strict";
"use strict";

var _createClass = (function () { function defineProperties(target, props) { for (var i = 0; i < props.length; i++) { var descriptor = props[i]; descriptor.enumerable = descriptor.enumerable || false; descriptor.configurable = true; if ("value" in descriptor) descriptor.writable = true; Object.defineProperty(target, descriptor.key, descriptor); } } return function (Constructor, protoProps, staticProps) { if (protoProps) defineProperties(Constructor.prototype, protoProps); if (staticProps) defineProperties(Constructor, staticProps); return Constructor; }; })();

function _classCallCheck(instance, Constructor) { if (!(instance instanceof Constructor)) { throw new TypeError("Cannot call a class as a function"); } }

var escodegen = __webpack_require__(12);
var esprima = __webpack_require__(24);
var estraverse = __webpack_require__(5);
var NodeType_1 = __webpack_require__(7);
<<<<<<< HEAD
var Nodes_1 = __webpack_require__(5);
=======
var Nodes_1 = __webpack_require__(2);
>>>>>>> 875ee1ac
var Utils_1 = __webpack_require__(0);

var NodeUtils = function () {
    function NodeUtils() {
        _classCallCheck(this, NodeUtils);
    }

    _createClass(NodeUtils, null, [{
        key: 'addXVerbatimPropertyToLiterals',
        value: function addXVerbatimPropertyToLiterals(node) {
            NodeUtils.typedReplace(node, NodeType_1.NodeType.Literal, {
                leave: function leave(node) {
                    node['x-verbatim-property'] = {
                        content: node.raw,
                        precedence: escodegen.Precedence.Primary
                    };
                }
            });
        }
    }, {
        key: 'convertCodeToStructure',
        value: function convertCodeToStructure(code) {
            var structure = esprima.parse(code);
            NodeUtils.addXVerbatimPropertyToLiterals(structure);
            NodeUtils.parentize(structure);
            return structure.body;
        }
    }, {
        key: 'getBlockStatementNodeByIndex',
        value: function getBlockStatementNodeByIndex(node) {
            var index = arguments.length > 1 && arguments[1] !== undefined ? arguments[1] : 0;

            if (Nodes_1.Nodes.isNodeHasBlockStatement(node)) {
                if (node.body[index] === undefined) {
                    throw new ReferenceError('Wrong index `' + index + '`. Block-statement body length is `' + node.body.length + '`');
                }
                return node.body[index];
            }
            throw new TypeError('The specified node have no a block-statement');
        }
    }, {
        key: 'getBlockScopeOfNode',
        value: function getBlockScopeOfNode(node) {
            var depth = arguments.length > 1 && arguments[1] !== undefined ? arguments[1] : 0;

            var parentNode = node.parentNode;
            if (!parentNode) {
                throw new ReferenceError('`parentNode` property of given node is `undefined`');
            }
            if (Nodes_1.Nodes.isBlockStatementNode(parentNode)) {
                if (!parentNode.parentNode) {
                    throw new ReferenceError('`parentNode` property of `parentNode` of given node is `undefined`');
                }
                if (!Utils_1.Utils.arrayContains(NodeUtils.nodesWithBlockScope, parentNode.parentNode.type)) {
                    return NodeUtils.getBlockScopeOfNode(parentNode, depth);
                } else if (depth > 0) {
                    return NodeUtils.getBlockScopeOfNode(parentNode, --depth);
                }
                return parentNode;
            }
            if (Nodes_1.Nodes.isProgramNode(parentNode)) {
                return parentNode;
            }
            return NodeUtils.getBlockScopeOfNode(parentNode);
        }
    }, {
        key: 'parentize',
        value: function parentize(node) {
            var isRootNode = true;
            estraverse.replace(node, {
                enter: function enter(node, parentNode) {
                    var value = void 0;
                    if (isRootNode) {
                        if (node.type === NodeType_1.NodeType.Program) {
                            value = node;
                        } else {
                            value = Nodes_1.Nodes.getProgramNode([node]);
                            value['parentNode'] = value;
                        }
                        isRootNode = false;
                    } else {
                        value = parentNode || node;
                    }
                    node['parentNode'] = value;
                    node['obfuscated'] = false;
                }
            });
        }
    }, {
        key: 'typedReplace',
        value: function typedReplace(node, nodeType, visitor) {
            NodeUtils.typedTraverse(node, nodeType, visitor, 'replace');
        }
    }, {
        key: 'typedTraverse',
        value: function typedTraverse(node, nodeType, visitor) {
            var traverseType = arguments.length > 3 && arguments[3] !== undefined ? arguments[3] : 'traverse';

            estraverse[traverseType](node, {
                enter: function enter(node, parentNode) {
                    if (node.type === nodeType && visitor.enter) {
                        visitor.enter(node, parentNode);
                    }
                },
                leave: function leave(node, parentNode) {
                    if (node.type === nodeType && visitor.leave) {
                        visitor.leave(node, parentNode);
                    }
                }
            });
        }
    }]);

    return NodeUtils;
}();

NodeUtils.nodesWithBlockScope = [NodeType_1.NodeType.ArrowFunctionExpression, NodeType_1.NodeType.FunctionDeclaration, NodeType_1.NodeType.FunctionExpression, NodeType_1.NodeType.MethodDefinition, NodeType_1.NodeType.Program];
exports.NodeUtils = NodeUtils;

/***/ },
/* 2 */
/***/ function(module, exports, __webpack_require__) {

"use strict";
"use strict";

var _createClass = (function () { function defineProperties(target, props) { for (var i = 0; i < props.length; i++) { var descriptor = props[i]; descriptor.enumerable = descriptor.enumerable || false; descriptor.configurable = true; if ("value" in descriptor) descriptor.writable = true; Object.defineProperty(target, descriptor.key, descriptor); } } return function (Constructor, protoProps, staticProps) { if (protoProps) defineProperties(Constructor.prototype, protoProps); if (staticProps) defineProperties(Constructor, staticProps); return Constructor; }; })();

function _classCallCheck(instance, Constructor) { if (!(instance instanceof Constructor)) { throw new TypeError("Cannot call a class as a function"); } }

var NodeType_1 = __webpack_require__(7);

var Nodes = function () {
    function Nodes() {
        _classCallCheck(this, Nodes);
    }

    _createClass(Nodes, null, [{
        key: 'getProgramNode',
        value: function getProgramNode(bodyNode) {
            return {
                'type': NodeType_1.NodeType.Program,
                'body': bodyNode,
                'sourceType': 'script',
                'obfuscated': false
            };
        }
    }, {
        key: 'isArrowFunctionExpressionNode',
        value: function isArrowFunctionExpressionNode(node) {
            return node.type === NodeType_1.NodeType.ArrowFunctionExpression;
        }
    }, {
        key: 'isBlockStatementNode',
        value: function isBlockStatementNode(node) {
            return node.type === NodeType_1.NodeType.BlockStatement;
        }
    }, {
        key: 'isCallExpressionNode',
        value: function isCallExpressionNode(node) {
            return node.type === NodeType_1.NodeType.CallExpression;
        }
    }, {
        key: 'isExpressionStatementNode',
        value: function isExpressionStatementNode(node) {
            return node.type === NodeType_1.NodeType.ExpressionStatement;
        }
    }, {
        key: 'isFunctionDeclarationNode',
        value: function isFunctionDeclarationNode(node) {
            return node.type === NodeType_1.NodeType.FunctionDeclaration;
        }
    }, {
        key: 'isFunctionExpressionNode',
        value: function isFunctionExpressionNode(node) {
            return node.type === NodeType_1.NodeType.FunctionExpression;
        }
    }, {
        key: 'isIdentifierNode',
        value: function isIdentifierNode(node) {
            return node.type === NodeType_1.NodeType.Identifier;
        }
    }, {
        key: 'isLiteralNode',
        value: function isLiteralNode(node) {
            return node.type === NodeType_1.NodeType.Literal;
        }
    }, {
        key: 'isMemberExpressionNode',
        value: function isMemberExpressionNode(node) {
            return node.type === NodeType_1.NodeType.MemberExpression;
        }
    }, {
        key: 'isObjectExpressionNode',
        value: function isObjectExpressionNode(node) {
            return node.type === NodeType_1.NodeType.ObjectExpression;
        }
    }, {
        key: 'isProgramNode',
        value: function isProgramNode(node) {
            return node.type === NodeType_1.NodeType.Program;
        }
    }, {
        key: 'isPropertyNode',
        value: function isPropertyNode(node) {
            return node.type === NodeType_1.NodeType.Property;
        }
    }, {
        key: 'isReplaceableIdentifierNode',
        value: function isReplaceableIdentifierNode(node, parentNode) {
            if (!Nodes.isIdentifierNode(node)) {
                return false;
            }
            var parentNodeIsPropertyNode = Nodes.isPropertyNode(parentNode) && parentNode.key === node;
            var parentNodeIsMemberExpressionNode = Nodes.isMemberExpressionNode(parentNode) && parentNode.computed === false && parentNode.property === node;
            return !parentNodeIsPropertyNode && !parentNodeIsMemberExpressionNode;
        }
    }, {
        key: 'isVariableDeclarationNode',
        value: function isVariableDeclarationNode(node) {
            return node.type === NodeType_1.NodeType.VariableDeclaration;
        }
    }, {
        key: 'isVariableDeclaratorNode',
        value: function isVariableDeclaratorNode(node) {
            return node.type === NodeType_1.NodeType.VariableDeclarator;
        }
    }, {
        key: 'isNodeHasBlockStatement',
        value: function isNodeHasBlockStatement(node) {
            return node.hasOwnProperty('body') && Array.isArray(node.body);
        }
    }]);

    return Nodes;
}();

exports.Nodes = Nodes;

/***/ },
/* 3 */
/***/ function(module, exports) {

"use strict";
"use strict";

(function (AppendState) {
    AppendState[AppendState["AfterObfuscation"] = 0] = "AfterObfuscation";
    AppendState[AppendState["BeforeObfuscation"] = 1] = "BeforeObfuscation";
})(exports.AppendState || (exports.AppendState = {}));
var AppendState = exports.AppendState;

/***/ },
/* 4 */
/***/ function(module, exports, __webpack_require__) {

"use strict";
"use strict";

var _createClass = (function () { function defineProperties(target, props) { for (var i = 0; i < props.length; i++) { var descriptor = props[i]; descriptor.enumerable = descriptor.enumerable || false; descriptor.configurable = true; if ("value" in descriptor) descriptor.writable = true; Object.defineProperty(target, descriptor.key, descriptor); } } return function (Constructor, protoProps, staticProps) { if (protoProps) defineProperties(Constructor.prototype, protoProps); if (staticProps) defineProperties(Constructor, staticProps); return Constructor; }; })();

function _toConsumableArray(arr) { if (Array.isArray(arr)) { for (var i = 0, arr2 = Array(arr.length); i < arr.length; i++) { arr2[i] = arr[i]; } return arr2; } else { return Array.from(arr); } }

function _classCallCheck(instance, Constructor) { if (!(instance instanceof Constructor)) { throw new TypeError("Cannot call a class as a function"); } }

<<<<<<< HEAD
var NodeType_1 = __webpack_require__(7);

var Nodes = function () {
    function Nodes() {
        _classCallCheck(this, Nodes);
    }

    _createClass(Nodes, null, [{
        key: "getProgramNode",
        value: function getProgramNode(bodyNode) {
            return {
                'type': NodeType_1.NodeType.Program,
                'body': bodyNode,
                'sourceType': 'script',
                'obfuscated': false
            };
        }
    }, {
        key: "isBlockStatementNode",
        value: function isBlockStatementNode(node) {
            return node.type === NodeType_1.NodeType.BlockStatement;
        }
    }, {
        key: "isCallExpressionNode",
        value: function isCallExpressionNode(node) {
            return node.type === NodeType_1.NodeType.CallExpression;
        }
    }, {
        key: "isIdentifierNode",
        value: function isIdentifierNode(node) {
            return node.type === NodeType_1.NodeType.Identifier;
        }
    }, {
        key: "isLiteralNode",
        value: function isLiteralNode(node) {
            return node.type === NodeType_1.NodeType.Literal;
        }
    }, {
        key: "isMemberExpressionNode",
        value: function isMemberExpressionNode(node) {
            return node.type === NodeType_1.NodeType.MemberExpression;
        }
    }, {
        key: "isProgramNode",
        value: function isProgramNode(node) {
            return node.type === NodeType_1.NodeType.Program;
        }
    }, {
        key: "isPropertyNode",
        value: function isPropertyNode(node) {
            return node.type === NodeType_1.NodeType.Property;
        }
    }, {
        key: "isVariableDeclaratorNode",
        value: function isVariableDeclaratorNode(node) {
            return node.type === NodeType_1.NodeType.VariableDeclarator;
        }
    }, {
        key: "isNodeHasBlockStatement",
        value: function isNodeHasBlockStatement(node) {
            return node.hasOwnProperty('body') && Array.isArray(node.body);
        }
    }]);

    return Nodes;
}();

exports.Nodes = Nodes;

/***/ },
/* 6 */
/***/ function(module, exports, __webpack_require__) {

"use strict";
"use strict";

var _createClass = function () { function defineProperties(target, props) { for (var i = 0; i < props.length; i++) { var descriptor = props[i]; descriptor.enumerable = descriptor.enumerable || false; descriptor.configurable = true; if ("value" in descriptor) descriptor.writable = true; Object.defineProperty(target, descriptor.key, descriptor); } } return function (Constructor, protoProps, staticProps) { if (protoProps) defineProperties(Constructor.prototype, protoProps); if (staticProps) defineProperties(Constructor, staticProps); return Constructor; }; }();

function _classCallCheck(instance, Constructor) { if (!(instance instanceof Constructor)) { throw new TypeError("Cannot call a class as a function"); } }

var JSFuck_1 = __webpack_require__(16);
var Nodes_1 = __webpack_require__(5);
=======
>>>>>>> 875ee1ac
var Utils_1 = __webpack_require__(0);

var NodeAppender = function () {
    function NodeAppender() {
        _classCallCheck(this, NodeAppender);
    }

    _createClass(NodeAppender, null, [{
        key: 'appendNode',
        value: function appendNode(blockScopeNode, nodeBodyStatements) {
            if (!NodeAppender.validateBodyStatements(nodeBodyStatements)) {
                nodeBodyStatements = [];
            }
            nodeBodyStatements = NodeAppender.parentizeBodyStatementsBeforeAppend(blockScopeNode, nodeBodyStatements);
            blockScopeNode.body = [].concat(_toConsumableArray(blockScopeNode.body), _toConsumableArray(nodeBodyStatements));
        }
    }, {
        key: 'appendNodeToOptimalBlockScope',
        value: function appendNodeToOptimalBlockScope(blockScopeStackTraceData, blockScopeNode, nodeBodyStatements) {
            var index = arguments.length > 3 && arguments[3] !== undefined ? arguments[3] : 0;

            var targetBlockScope = void 0;
            if (!blockScopeStackTraceData.length) {
                targetBlockScope = blockScopeNode;
            } else {
                targetBlockScope = NodeAppender.getOptimalBlockScope(blockScopeStackTraceData, index);
            }
            NodeAppender.prependNode(targetBlockScope, nodeBodyStatements);
        }
    }, {
        key: 'getOptimalBlockScope',
        value: function getOptimalBlockScope(blockScopeTraceData, index) {
            var deep = arguments.length > 2 && arguments[2] !== undefined ? arguments[2] : Infinity;

            var firstCall = blockScopeTraceData[index];
            if (deep <= 0) {
                throw new Error('Invalid `deep` argument value. Value should be bigger then 0.');
            }
            if (deep > 1 && firstCall.stackTrace.length) {
                return NodeAppender.getOptimalBlockScope(firstCall.stackTrace, 0, --deep);
            } else {
                return firstCall.callee;
            }
        }
    }, {
        key: 'getRandomStackTraceIndex',
        value: function getRandomStackTraceIndex(stackTraceRootLength) {
            return Utils_1.Utils.getRandomGenerator().integer({
                min: 0,
                max: Math.max(0, Math.round(stackTraceRootLength - 1))
            });
        }
    }, {
        key: 'insertNodeAtIndex',
        value: function insertNodeAtIndex(blockScopeNode, nodeBodyStatements, index) {
            if (!NodeAppender.validateBodyStatements(nodeBodyStatements)) {
                nodeBodyStatements = [];
            }
            nodeBodyStatements = NodeAppender.parentizeBodyStatementsBeforeAppend(blockScopeNode, nodeBodyStatements);
            blockScopeNode.body = [].concat(_toConsumableArray(blockScopeNode.body.slice(0, index)), _toConsumableArray(nodeBodyStatements), _toConsumableArray(blockScopeNode.body.slice(index)));
        }
    }, {
        key: 'prependNode',
        value: function prependNode(blockScopeNode, nodeBodyStatements) {
            if (!NodeAppender.validateBodyStatements(nodeBodyStatements)) {
                nodeBodyStatements = [];
            }
            nodeBodyStatements = NodeAppender.parentizeBodyStatementsBeforeAppend(blockScopeNode, nodeBodyStatements);
            blockScopeNode.body = [].concat(_toConsumableArray(nodeBodyStatements), _toConsumableArray(blockScopeNode.body));
        }
    }, {
        key: 'parentizeBodyStatementsBeforeAppend',
        value: function parentizeBodyStatementsBeforeAppend(blockScopeNode, nodeBodyStatements) {
            var _iteratorNormalCompletion = true;
            var _didIteratorError = false;
            var _iteratorError = undefined;

            try {
                for (var _iterator = nodeBodyStatements[Symbol.iterator](), _step; !(_iteratorNormalCompletion = (_step = _iterator.next()).done); _iteratorNormalCompletion = true) {
                    var statement = _step.value;

                    statement.parentNode = blockScopeNode;
                }
            } catch (err) {
                _didIteratorError = true;
                _iteratorError = err;
            } finally {
                try {
                    if (!_iteratorNormalCompletion && _iterator.return) {
                        _iterator.return();
                    }
                } finally {
                    if (_didIteratorError) {
                        throw _iteratorError;
                    }
                }
            }

            return nodeBodyStatements;
        }
    }, {
        key: 'validateBodyStatements',
        value: function validateBodyStatements(nodeBodyStatements) {
            return nodeBodyStatements.every(function (statementNode) {
                return !!statementNode && statementNode.hasOwnProperty('type');
            });
        }
    }]);

    return NodeAppender;
}();

exports.NodeAppender = NodeAppender;

/***/ },
/* 5 */
/***/ function(module, exports) {

module.exports = require("estraverse");

/***/ },
<<<<<<< HEAD
=======
/* 6 */
/***/ function(module, exports) {

"use strict";
"use strict";

var _createClass = (function () { function defineProperties(target, props) { for (var i = 0; i < props.length; i++) { var descriptor = props[i]; descriptor.enumerable = descriptor.enumerable || false; descriptor.configurable = true; if ("value" in descriptor) descriptor.writable = true; Object.defineProperty(target, descriptor.key, descriptor); } } return function (Constructor, protoProps, staticProps) { if (protoProps) defineProperties(Constructor.prototype, protoProps); if (staticProps) defineProperties(Constructor, staticProps); return Constructor; }; })();

function _classCallCheck(instance, Constructor) { if (!(instance instanceof Constructor)) { throw new TypeError("Cannot call a class as a function"); } }

var AbstractCustomNode = function () {
    function AbstractCustomNode(options) {
        _classCallCheck(this, AbstractCustomNode);

        this.options = options;
    }

    _createClass(AbstractCustomNode, [{
        key: "getAppendState",
        value: function getAppendState() {
            return this.appendState;
        }
    }, {
        key: "getNode",
        value: function getNode() {
            return this.getNodeStructure();
        }
    }, {
        key: "setAppendState",
        value: function setAppendState(appendState) {
            this.appendState = appendState;
        }
    }]);

    return AbstractCustomNode;
}();

exports.AbstractCustomNode = AbstractCustomNode;

/***/ },
>>>>>>> 875ee1ac
/* 7 */
/***/ function(module, exports, __webpack_require__) {

"use strict";
"use strict";

var Utils_1 = __webpack_require__(0);
exports.NodeType = Utils_1.Utils.strEnumify({
    ArrayExpression: 'ArrayExpression',
    ArrowFunctionExpression: 'ArrowFunctionExpression',
    AssignmentExpression: 'AssignmentExpression',
    BinaryExpression: 'BinaryExpression',
    BlockStatement: 'BlockStatement',
    CallExpression: 'CallExpression',
    CatchClause: 'CatchClause',
    ClassDeclaration: 'ClassDeclaration',
    ExpressionStatement: 'ExpressionStatement',
    FunctionDeclaration: 'FunctionDeclaration',
    FunctionExpression: 'FunctionExpression',
    Identifier: 'Identifier',
    IfStatement: 'IfStatement',
    Literal: 'Literal',
    LogicalExpression: 'LogicalExpression',
    MemberExpression: 'MemberExpression',
    MethodDefinition: 'MethodDefinition',
    ObjectExpression: 'ObjectExpression',
    Program: 'Program',
    Property: 'Property',
    ReturnStatement: 'ReturnStatement',
    TryStatement: 'TryStatement',
    UnaryExpression: 'UnaryExpression',
    UpdateExpression: 'UpdateExpression',
    VariableDeclaration: 'VariableDeclaration',
    VariableDeclarator: 'VariableDeclarator',
    WhileStatement: 'WhileStatement'
});

/***/ },
/* 8 */
/***/ function(module, exports) {

module.exports = require("format-unicorn");

/***/ },
/* 9 */
/***/ function(module, exports) {

"use strict";
"use strict";

function _classCallCheck(instance, Constructor) { if (!(instance instanceof Constructor)) { throw new TypeError("Cannot call a class as a function"); } }

var AbstractNodeObfuscator = function AbstractNodeObfuscator(nodes, options) {
    _classCallCheck(this, AbstractNodeObfuscator);

    this.nodes = nodes;
    this.options = options;
};

exports.AbstractNodeObfuscator = AbstractNodeObfuscator;

/***/ },
/* 10 */
/***/ function(module, exports, __webpack_require__) {

"use strict";
"use strict";

var _createClass = (function () { function defineProperties(target, props) { for (var i = 0; i < props.length; i++) { var descriptor = props[i]; descriptor.enumerable = descriptor.enumerable || false; descriptor.configurable = true; if ("value" in descriptor) descriptor.writable = true; Object.defineProperty(target, descriptor.key, descriptor); } } return function (Constructor, protoProps, staticProps) { if (protoProps) defineProperties(Constructor.prototype, protoProps); if (staticProps) defineProperties(Constructor, staticProps); return Constructor; }; })();

function _classCallCheck(instance, Constructor) { if (!(instance instanceof Constructor)) { throw new TypeError("Cannot call a class as a function"); } }

var JavaScriptObfuscatorCLI_1 = __webpack_require__(32);
var JavaScriptObfuscatorInternal_1 = __webpack_require__(27);

var JavaScriptObfuscator = function () {
    function JavaScriptObfuscator() {
        _classCallCheck(this, JavaScriptObfuscator);
    }

    _createClass(JavaScriptObfuscator, null, [{
        key: 'obfuscate',
        value: function obfuscate(sourceCode) {
            var obfuscatorOptions = arguments.length > 1 && arguments[1] !== undefined ? arguments[1] : {};

            var javaScriptObfuscator = new JavaScriptObfuscatorInternal_1.JavaScriptObfuscatorInternal(sourceCode, obfuscatorOptions);
            javaScriptObfuscator.obfuscate();
            return javaScriptObfuscator.getObfuscationResult();
        }
    }, {
        key: 'runCLI',
        value: function runCLI(argv) {
            new JavaScriptObfuscatorCLI_1.JavaScriptObfuscatorCLI(argv).run();
        }
    }]);

    return JavaScriptObfuscator;
}();

exports.JavaScriptObfuscator = JavaScriptObfuscator;

/***/ },
/* 11 */
/***/ function(module, exports, __webpack_require__) {

"use strict";
"use strict";

var _createClass = (function () { function defineProperties(target, props) { for (var i = 0; i < props.length; i++) { var descriptor = props[i]; descriptor.enumerable = descriptor.enumerable || false; descriptor.configurable = true; if ("value" in descriptor) descriptor.writable = true; Object.defineProperty(target, descriptor.key, descriptor); } } return function (Constructor, protoProps, staticProps) { if (protoProps) defineProperties(Constructor.prototype, protoProps); if (staticProps) defineProperties(Constructor, staticProps); return Constructor; }; })();

function _classCallCheck(instance, Constructor) { if (!(instance instanceof Constructor)) { throw new TypeError("Cannot call a class as a function"); } }

var AppendState_1 = __webpack_require__(3);

var AbstractNodesGroup = function () {
    function AbstractNodesGroup(stackTraceData, options) {
        _classCallCheck(this, AbstractNodesGroup);

        this.appendState = AppendState_1.AppendState.BeforeObfuscation;
        this.stackTraceData = stackTraceData;
        this.options = options;
    }

    _createClass(AbstractNodesGroup, [{
        key: "syncCustomNodesWithNodesGroup",
        value: function syncCustomNodesWithNodesGroup(customNodes) {
            var _this = this;

            customNodes.forEach(function (node) {
                node.setAppendState(_this.appendState);
            });
            return customNodes;
        }
    }]);

    return AbstractNodesGroup;
}();

exports.AbstractNodesGroup = AbstractNodesGroup;

/***/ },
/* 12 */
/***/ function(module, exports) {

module.exports = require("escodegen");

/***/ },
/* 13 */
/***/ function(module, exports) {

"use strict";
"use strict";

exports.SourceMapMode = {
    Inline: 'inline',
    Separate: 'separate'
};

/***/ },
/* 14 */
/***/ function(module, exports) {

"use strict";
"use strict";

function _classCallCheck(instance, Constructor) { if (!(instance instanceof Constructor)) { throw new TypeError("Cannot call a class as a function"); } }

var AbstractReplacer = function AbstractReplacer(nodes, options) {
    _classCallCheck(this, AbstractReplacer);

    this.nodes = nodes;
    this.options = options;
};

exports.AbstractReplacer = AbstractReplacer;

/***/ },
/* 15 */
/***/ function(module, exports, __webpack_require__) {

"use strict";
"use strict";

var _createClass = (function () { function defineProperties(target, props) { for (var i = 0; i < props.length; i++) { var descriptor = props[i]; descriptor.enumerable = descriptor.enumerable || false; descriptor.configurable = true; if ("value" in descriptor) descriptor.writable = true; Object.defineProperty(target, descriptor.key, descriptor); } } return function (Constructor, protoProps, staticProps) { if (protoProps) defineProperties(Constructor.prototype, protoProps); if (staticProps) defineProperties(Constructor, staticProps); return Constructor; }; })();

function _classCallCheck(instance, Constructor) { if (!(instance instanceof Constructor)) { throw new TypeError("Cannot call a class as a function"); } }

function _possibleConstructorReturn(self, call) { if (!self) { throw new ReferenceError("this hasn't been initialised - super() hasn't been called"); } return call && (typeof call === "object" || typeof call === "function") ? call : self; }

function _inherits(subClass, superClass) { if (typeof superClass !== "function" && superClass !== null) { throw new TypeError("Super expression must either be null or a function, not " + typeof superClass); } subClass.prototype = Object.create(superClass && superClass.prototype, { constructor: { value: subClass, enumerable: false, writable: true, configurable: true } }); if (superClass) Object.setPrototypeOf ? Object.setPrototypeOf(subClass, superClass) : subClass.__proto__ = superClass; }

var AbstractReplacer_1 = __webpack_require__(14);
var Utils_1 = __webpack_require__(0);

var IdentifierReplacer = function (_AbstractReplacer_1$A) {
    _inherits(IdentifierReplacer, _AbstractReplacer_1$A);

    function IdentifierReplacer() {
        _classCallCheck(this, IdentifierReplacer);

        var _this = _possibleConstructorReturn(this, (IdentifierReplacer.__proto__ || Object.getPrototypeOf(IdentifierReplacer)).apply(this, arguments));

        _this.namesMap = new Map();
        return _this;
    }

    _createClass(IdentifierReplacer, [{
        key: 'replace',
        value: function replace(nodeValue) {
            var obfuscatedIdentifierName = this.namesMap.get(nodeValue);
            if (!obfuscatedIdentifierName) {
                return nodeValue;
            }
            return obfuscatedIdentifierName;
        }
    }, {
        key: 'storeNames',
        value: function storeNames(nodeName) {
            if (!this.isReservedName(nodeName)) {
                this.namesMap.set(nodeName, Utils_1.Utils.getRandomVariableName());
            }
        }
    }, {
        key: 'isReservedName',
        value: function isReservedName(name) {
            return this.options.reservedNames.some(function (reservedName) {
                return new RegExp(reservedName, 'g').test(name);
            });
        }
    }]);

    return IdentifierReplacer;
}(AbstractReplacer_1.AbstractReplacer);

exports.IdentifierReplacer = IdentifierReplacer;

/***/ },
/* 16 */
/***/ function(module, exports, __webpack_require__) {

"use strict";
"use strict";

var SourceMapMode_1 = __webpack_require__(13);
exports.NO_CUSTOM_NODES_PRESET = Object.freeze({
    compact: true,
    debugProtection: false,
    debugProtectionInterval: false,
    disableConsoleOutput: false,
    domainLock: [],
    reservedNames: [],
    rotateUnicodeArray: false,
    selfDefending: false,
    sourceMap: false,
    sourceMapBaseUrl: '',
    sourceMapFileName: '',
    sourceMapMode: SourceMapMode_1.SourceMapMode.Separate,
    unicodeArray: false,
    unicodeArrayEncoding: false,
    unicodeArrayThreshold: 0
});

/***/ },
/* 17 */
/***/ function(module, exports, __webpack_require__) {

"use strict";
"use strict";

var _createClass = (function () { function defineProperties(target, props) { for (var i = 0; i < props.length; i++) { var descriptor = props[i]; descriptor.enumerable = descriptor.enumerable || false; descriptor.configurable = true; if ("value" in descriptor) descriptor.writable = true; Object.defineProperty(target, descriptor.key, descriptor); } } return function (Constructor, protoProps, staticProps) { if (protoProps) defineProperties(Constructor.prototype, protoProps); if (staticProps) defineProperties(Constructor, staticProps); return Constructor; }; })();

function _classCallCheck(instance, Constructor) { if (!(instance instanceof Constructor)) { throw new TypeError("Cannot call a class as a function"); } }

function _possibleConstructorReturn(self, call) { if (!self) { throw new ReferenceError("this hasn't been initialised - super() hasn't been called"); } return call && (typeof call === "object" || typeof call === "function") ? call : self; }

function _inherits(subClass, superClass) { if (typeof superClass !== "function" && superClass !== null) { throw new TypeError("Super expression must either be null or a function, not " + typeof superClass); } subClass.prototype = Object.create(superClass && superClass.prototype, { constructor: { value: subClass, enumerable: false, writable: true, configurable: true } }); if (superClass) Object.setPrototypeOf ? Object.setPrototypeOf(subClass, superClass) : subClass.__proto__ = superClass; }

__webpack_require__(8);
var AppendState_1 = __webpack_require__(3);
var SingleNodeCallControllerTemplate_1 = __webpack_require__(65);
var NoCustomNodesPreset_1 = __webpack_require__(16);
var AbstractCustomNode_1 = __webpack_require__(6);
var JavaScriptObfuscator_1 = __webpack_require__(10);
var NodeAppender_1 = __webpack_require__(4);
var NodeUtils_1 = __webpack_require__(1);

var NodeCallsControllerFunctionNode = function (_AbstractCustomNode_) {
    _inherits(NodeCallsControllerFunctionNode, _AbstractCustomNode_);

    function NodeCallsControllerFunctionNode(stackTraceData, callsControllerFunctionName, randomStackTraceIndex, options) {
        _classCallCheck(this, NodeCallsControllerFunctionNode);

        var _this = _possibleConstructorReturn(this, (NodeCallsControllerFunctionNode.__proto__ || Object.getPrototypeOf(NodeCallsControllerFunctionNode)).call(this, options));

        _this.appendState = AppendState_1.AppendState.BeforeObfuscation;
        _this.stackTraceData = stackTraceData;
        _this.callsControllerFunctionName = callsControllerFunctionName;
        _this.randomStackTraceIndex = randomStackTraceIndex;
        return _this;
    }

    _createClass(NodeCallsControllerFunctionNode, [{
        key: 'appendNode',
        value: function appendNode(blockScopeNode) {
            var targetBlockScope = void 0;
            if (this.stackTraceData.length) {
                targetBlockScope = NodeAppender_1.NodeAppender.getOptimalBlockScope(this.stackTraceData, this.randomStackTraceIndex, 1);
            } else {
                targetBlockScope = blockScopeNode;
            }
            NodeAppender_1.NodeAppender.prependNode(targetBlockScope, this.getNode());
        }
    }, {
        key: 'getNodeStructure',
        value: function getNodeStructure() {
            if (this.appendState === AppendState_1.AppendState.AfterObfuscation) {
                return NodeUtils_1.NodeUtils.convertCodeToStructure(JavaScriptObfuscator_1.JavaScriptObfuscator.obfuscate(SingleNodeCallControllerTemplate_1.SingleNodeCallControllerTemplate().formatUnicorn({
                    singleNodeCallControllerFunctionName: this.callsControllerFunctionName
                }), NoCustomNodesPreset_1.NO_CUSTOM_NODES_PRESET).getObfuscatedCode());
            }
            return NodeUtils_1.NodeUtils.convertCodeToStructure(SingleNodeCallControllerTemplate_1.SingleNodeCallControllerTemplate().formatUnicorn({
                singleNodeCallControllerFunctionName: this.callsControllerFunctionName
            }));
        }
    }]);

    return NodeCallsControllerFunctionNode;
}(AbstractCustomNode_1.AbstractCustomNode);

exports.NodeCallsControllerFunctionNode = NodeCallsControllerFunctionNode;

/***/ },
/* 18 */
/***/ function(module, exports) {

"use strict";
"use strict";

exports.UnicodeArrayEncoding = {
    base64: 'base64',
    rc4: 'rc4'
};

/***/ },
/* 19 */
/***/ function(module, exports, __webpack_require__) {

"use strict";
"use strict";

var _createClass = (function () { function defineProperties(target, props) { for (var i = 0; i < props.length; i++) { var descriptor = props[i]; descriptor.enumerable = descriptor.enumerable || false; descriptor.configurable = true; if ("value" in descriptor) descriptor.writable = true; Object.defineProperty(target, descriptor.key, descriptor); } } return function (Constructor, protoProps, staticProps) { if (protoProps) defineProperties(Constructor.prototype, protoProps); if (staticProps) defineProperties(Constructor, staticProps); return Constructor; }; })();

function _classCallCheck(instance, Constructor) { if (!(instance instanceof Constructor)) { throw new TypeError("Cannot call a class as a function"); } }

function _possibleConstructorReturn(self, call) { if (!self) { throw new ReferenceError("this hasn't been initialised - super() hasn't been called"); } return call && (typeof call === "object" || typeof call === "function") ? call : self; }

function _inherits(subClass, superClass) { if (typeof superClass !== "function" && superClass !== null) { throw new TypeError("Super expression must either be null or a function, not " + typeof superClass); } subClass.prototype = Object.create(superClass && superClass.prototype, { constructor: { value: subClass, enumerable: false, writable: true, configurable: true } }); if (superClass) Object.setPrototypeOf ? Object.setPrototypeOf(subClass, superClass) : subClass.__proto__ = superClass; }

var UnicodeArrayEncoding_1 = __webpack_require__(18);
var AbstractReplacer_1 = __webpack_require__(14);
var NumberLiteralReplacer_1 = __webpack_require__(22);
var Utils_1 = __webpack_require__(0);

var StringLiteralReplacer = function (_AbstractReplacer_1$A) {
    _inherits(StringLiteralReplacer, _AbstractReplacer_1$A);

    function StringLiteralReplacer() {
        _classCallCheck(this, StringLiteralReplacer);

        return _possibleConstructorReturn(this, (StringLiteralReplacer.__proto__ || Object.getPrototypeOf(StringLiteralReplacer)).apply(this, arguments));
    }

    _createClass(StringLiteralReplacer, [{
        key: 'replace',
        value: function replace(nodeValue) {
            var replaceWithUnicodeArrayFlag = nodeValue.length >= StringLiteralReplacer.minimumLengthForUnicodeArray && Math.random() <= this.options.unicodeArrayThreshold;
            if (this.options.unicodeArray && replaceWithUnicodeArrayFlag) {
                return this.replaceStringLiteralWithUnicodeArrayCall(nodeValue);
            }
            return Utils_1.Utils.stringToUnicode(nodeValue);
        }
    }, {
        key: 'replaceStringLiteralWithUnicodeArrayCall',
        value: function replaceStringLiteralWithUnicodeArrayCall(value) {
            var unicodeArrayNode = this.nodes.get('unicodeArrayNode');
            if (!unicodeArrayNode) {
                throw new ReferenceError('`unicodeArrayNode` node is not found in Map with custom nodes.');
            }
            var rc4Key = '';
            switch (this.options.unicodeArrayEncoding) {
                case UnicodeArrayEncoding_1.UnicodeArrayEncoding.base64:
                    value = Utils_1.Utils.btoa(value);
                    break;
                case UnicodeArrayEncoding_1.UnicodeArrayEncoding.rc4:
                    rc4Key = Utils_1.Utils.getRandomGenerator().pickone(StringLiteralReplacer.rc4Keys);
                    value = Utils_1.Utils.btoa(Utils_1.Utils.rc4(value, rc4Key));
                    break;
            }
            value = Utils_1.Utils.stringToUnicode(value);
            var unicodeArray = unicodeArrayNode.getNodeData(),
                indexOfExistingValue = unicodeArray.getIndexOf(value),
                indexOfValue = void 0,
                hexadecimalIndex = void 0;
            if (indexOfExistingValue >= 0) {
                indexOfValue = indexOfExistingValue;
            } else {
                indexOfValue = unicodeArray.getLength();
                unicodeArrayNode.updateNodeData(value);
            }
            hexadecimalIndex = new NumberLiteralReplacer_1.NumberLiteralReplacer(this.nodes, this.options).replace(indexOfValue);
            var unicodeArrayCallsWrapper = this.nodes.get('unicodeArrayCallsWrapper');
            if (!unicodeArrayCallsWrapper) {
                throw new ReferenceError('`unicodeArrayCallsWrapper` node is not found in Map with custom nodes.');
            }
            if (this.options.unicodeArrayEncoding === UnicodeArrayEncoding_1.UnicodeArrayEncoding.rc4) {
                return unicodeArrayCallsWrapper.getNodeIdentifier() + '(\'' + hexadecimalIndex + '\', ' + Utils_1.Utils.stringToUnicode(rc4Key) + ')';
            }
            return unicodeArrayCallsWrapper.getNodeIdentifier() + '(\'' + hexadecimalIndex + '\')';
        }
    }]);

    return StringLiteralReplacer;
}(AbstractReplacer_1.AbstractReplacer);

StringLiteralReplacer.minimumLengthForUnicodeArray = 3;
StringLiteralReplacer.rc4Keys = Utils_1.Utils.getRandomGenerator().n(function () {
    return Utils_1.Utils.getRandomGenerator().string({ length: 4 });
}, 50);
exports.StringLiteralReplacer = StringLiteralReplacer;

/***/ },
/* 20 */
/***/ function(module, exports) {

"use strict";
"use strict";

var _createClass = (function () { function defineProperties(target, props) { for (var i = 0; i < props.length; i++) { var descriptor = props[i]; descriptor.enumerable = descriptor.enumerable || false; descriptor.configurable = true; if ("value" in descriptor) descriptor.writable = true; Object.defineProperty(target, descriptor.key, descriptor); } } return function (Constructor, protoProps, staticProps) { if (protoProps) defineProperties(Constructor.prototype, protoProps); if (staticProps) defineProperties(Constructor, staticProps); return Constructor; }; })();

function _classCallCheck(instance, Constructor) { if (!(instance instanceof Constructor)) { throw new TypeError("Cannot call a class as a function"); } }

var ObfuscationResult = function () {
    function ObfuscationResult(obfuscatedCode, sourceMap) {
        _classCallCheck(this, ObfuscationResult);

        this.obfuscatedCode = obfuscatedCode;
        this.sourceMap = sourceMap;
    }

    _createClass(ObfuscationResult, [{
        key: "getObfuscatedCode",
        value: function getObfuscatedCode() {
            return this.obfuscatedCode;
        }
    }, {
        key: "getSourceMap",
        value: function getSourceMap() {
            return this.sourceMap;
        }
    }, {
        key: "toString",
        value: function toString() {
            return this.obfuscatedCode;
        }
    }]);

    return ObfuscationResult;
}();

exports.ObfuscationResult = ObfuscationResult;

/***/ },
/* 21 */
/***/ function(module, exports) {

"use strict";
"use strict";

exports.JSFuck = {
    Window: '[]["filter"]["constructor"]("return this")()',
    False: '![]',
    True: '!![]',
    a: '(false+"")[1]',
    b: '([]["entries"]()+"")[2]',
    c: '([]["fill"]+"")[3]',
    d: '(undefined+"")[2]',
    e: '(true+"")[3]',
    f: '(false+"")[0]',
    g: '(false+[0]+String)[20]',
    h: '(+(101))["toString"](21)[1]',
    i: '([false]+undefined)[10]',
    j: '([]["entries"]()+"")[3]',
    k: '(+(20))["toString"](21)',
    l: '(false+"")[2]',
    m: '(Number+"")[11]',
    n: '(undefined+"")[1]',
    o: '(true+[]["fill"])[10]',
    p: '(+(211))["toString"](31)[1]',
    q: '(+(212))["toString"](31)[1]',
    r: '(true+"")[1]',
    s: '(false+"")[3]',
    t: '(true+"")[0]',
    u: '(undefined+"")[0]',
    v: '(+(31))["toString"](32)',
    w: '(+(32))["toString"](33)',
    x: '(+(101))["toString"](34)[1]',
    y: '(NaN+[Infinity])[10]',
    z: '(+(35))["toString"](36)',
    A: '(+[]+Array)[10]',
    B: '(+[]+Boolean)[10]',
    C: 'Function("return escape")()(("")["italics"]())[2]',
    D: 'Function("return escape")()([]["fill"])["slice"]("-1")',
    E: '(RegExp+"")[12]',
    F: '(+[]+Function)[10]',
    G: '(false+Function("return Date")()())[30]',
    H: '\'H\'',
    I: '(Infinity+"")[0]',
    J: '\'J\'',
    K: '\'K\'',
    L: '\'L\'',
    M: '(true+Function("return Date")()())[30]',
    N: '(NaN+"")[0]',
    O: '(NaN+Function("return{}")())[11]',
    P: '\'P\'',
    Q: '\'Q\'',
    R: '(+[]+RegExp)[10]',
    S: '(+[]+String)[10]',
    T: '(NaN+Function("return Date")()())[30]',
    U: '(NaN+Function("return{}")()["toString"]["call"]())[11]',
    V: '\'V\'',
    W: '\'W\'',
    X: '\'X\'',
    Y: '\'Y\'',
    Z: '\'Z\''
};

/***/ },
/* 22 */
/***/ function(module, exports, __webpack_require__) {

"use strict";
"use strict";

var _createClass = (function () { function defineProperties(target, props) { for (var i = 0; i < props.length; i++) { var descriptor = props[i]; descriptor.enumerable = descriptor.enumerable || false; descriptor.configurable = true; if ("value" in descriptor) descriptor.writable = true; Object.defineProperty(target, descriptor.key, descriptor); } } return function (Constructor, protoProps, staticProps) { if (protoProps) defineProperties(Constructor.prototype, protoProps); if (staticProps) defineProperties(Constructor, staticProps); return Constructor; }; })();

function _classCallCheck(instance, Constructor) { if (!(instance instanceof Constructor)) { throw new TypeError("Cannot call a class as a function"); } }

function _possibleConstructorReturn(self, call) { if (!self) { throw new ReferenceError("this hasn't been initialised - super() hasn't been called"); } return call && (typeof call === "object" || typeof call === "function") ? call : self; }

function _inherits(subClass, superClass) { if (typeof superClass !== "function" && superClass !== null) { throw new TypeError("Super expression must either be null or a function, not " + typeof superClass); } subClass.prototype = Object.create(superClass && superClass.prototype, { constructor: { value: subClass, enumerable: false, writable: true, configurable: true } }); if (superClass) Object.setPrototypeOf ? Object.setPrototypeOf(subClass, superClass) : subClass.__proto__ = superClass; }

var AbstractReplacer_1 = __webpack_require__(14);
var Utils_1 = __webpack_require__(0);

var NumberLiteralReplacer = function (_AbstractReplacer_1$A) {
    _inherits(NumberLiteralReplacer, _AbstractReplacer_1$A);

    function NumberLiteralReplacer() {
        _classCallCheck(this, NumberLiteralReplacer);

        return _possibleConstructorReturn(this, (NumberLiteralReplacer.__proto__ || Object.getPrototypeOf(NumberLiteralReplacer)).apply(this, arguments));
    }

    _createClass(NumberLiteralReplacer, [{
        key: 'replace',
        value: function replace(nodeValue) {
            var prefix = '0x';
            if (!Utils_1.Utils.isInteger(nodeValue)) {
                return String(nodeValue);
            }
            return '' + prefix + Utils_1.Utils.decToHex(nodeValue);
        }
    }]);

    return NumberLiteralReplacer;
}(AbstractReplacer_1.AbstractReplacer);

exports.NumberLiteralReplacer = NumberLiteralReplacer;

/***/ },
/* 23 */
/***/ function(module, exports, __webpack_require__) {

"use strict";
"use strict";

var SourceMapMode_1 = __webpack_require__(13);
exports.DEFAULT_PRESET = Object.freeze({
    compact: true,
    debugProtection: false,
    debugProtectionInterval: false,
    disableConsoleOutput: true,
    domainLock: [],
    reservedNames: [],
    rotateUnicodeArray: true,
    selfDefending: true,
    sourceMap: false,
    sourceMapBaseUrl: '',
    sourceMapFileName: '',
    sourceMapMode: SourceMapMode_1.SourceMapMode.Separate,
    unicodeArray: true,
    unicodeArrayEncoding: false,
    unicodeArrayThreshold: 0.8
});

/***/ },
/* 24 */
/***/ function(module, exports) {

module.exports = require("esprima");

/***/ },
/* 25 */
/***/ function(module, exports) {

module.exports = require("path");

/***/ },
/* 26 */
/***/ function(module, exports) {

module.exports = require("babel-polyfill");

/***/ },
/* 27 */
/***/ function(module, exports, __webpack_require__) {

"use strict";
"use strict";

var _createClass = (function () { function defineProperties(target, props) { for (var i = 0; i < props.length; i++) { var descriptor = props[i]; descriptor.enumerable = descriptor.enumerable || false; descriptor.configurable = true; if ("value" in descriptor) descriptor.writable = true; Object.defineProperty(target, descriptor.key, descriptor); } } return function (Constructor, protoProps, staticProps) { if (protoProps) defineProperties(Constructor.prototype, protoProps); if (staticProps) defineProperties(Constructor, staticProps); return Constructor; }; })();

function _classCallCheck(instance, Constructor) { if (!(instance instanceof Constructor)) { throw new TypeError("Cannot call a class as a function"); } }

<<<<<<< HEAD
var estraverse = __webpack_require__(4);
var AppendState_1 = __webpack_require__(2);
var NodeType_1 = __webpack_require__(7);
var CatchClauseObfuscator_1 = __webpack_require__(38);
var ConsoleOutputNodesGroup_1 = __webpack_require__(34);
var DebugProtectionNodesGroup_1 = __webpack_require__(35);
var FunctionDeclarationObfuscator_1 = __webpack_require__(39);
var FunctionObfuscator_1 = __webpack_require__(40);
var LiteralObfuscator_1 = __webpack_require__(41);
var MemberExpressionObfuscator_1 = __webpack_require__(42);
var MethodDefinitionObfuscator_1 = __webpack_require__(43);
var Nodes_1 = __webpack_require__(5);
var NodeUtils_1 = __webpack_require__(1);
var ObjectExpressionObfuscator_1 = __webpack_require__(44);
var SelfDefendingNodesGroup_1 = __webpack_require__(36);
var UnicodeArrayNodesGroup_1 = __webpack_require__(37);
var VariableDeclarationObfuscator_1 = __webpack_require__(45);
=======
var esprima = __webpack_require__(24);
var escodegen = __webpack_require__(12);
var ObfuscationResult_1 = __webpack_require__(20);
var Obfuscator_1 = __webpack_require__(28);
var Options_1 = __webpack_require__(56);
var SourceMapCorrector_1 = __webpack_require__(29);
>>>>>>> 875ee1ac

var JavaScriptObfuscatorInternal = function () {
    function JavaScriptObfuscatorInternal(sourceCode) {
        var obfuscatorOptions = arguments.length > 1 && arguments[1] !== undefined ? arguments[1] : {};

        _classCallCheck(this, JavaScriptObfuscatorInternal);

        this.sourceCode = sourceCode;
        this.options = new Options_1.Options(obfuscatorOptions);
    }

    _createClass(JavaScriptObfuscatorInternal, [{
        key: 'getObfuscationResult',
        value: function getObfuscationResult() {
            return new SourceMapCorrector_1.SourceMapCorrector(new ObfuscationResult_1.ObfuscationResult(this.generatorOutput.code, this.generatorOutput.map), this.options.sourceMapBaseUrl + this.options.sourceMapFileName, this.options.sourceMapMode).correct();
        }
    }, {
        key: 'obfuscate',
        value: function obfuscate() {
            var astTree = esprima.parse(this.sourceCode, {
                loc: true
            });
            astTree = new Obfuscator_1.Obfuscator(this.options).obfuscateNode(astTree);
            this.generatorOutput = JavaScriptObfuscatorInternal.generateCode(this.sourceCode, astTree, this.options);
        }
    }], [{
        key: 'generateCode',
        value: function generateCode(sourceCode, astTree, options) {
            var escodegenParams = Object.assign({}, JavaScriptObfuscatorInternal.escodegenParams);
            if (options.sourceMap) {
                escodegenParams.sourceMap = 'sourceMap';
                escodegenParams.sourceContent = sourceCode;
            }
            escodegenParams.format = {
                compact: options.compact
            };
            var generatorOutput = escodegen.generate(astTree, escodegenParams);
            generatorOutput.map = generatorOutput.map ? generatorOutput.map.toString() : '';
            return generatorOutput;
        }
    }]);

    return JavaScriptObfuscatorInternal;
}();

JavaScriptObfuscatorInternal.escodegenParams = {
    verbatim: 'x-verbatim-property',
    sourceMapWithCode: true
};
exports.JavaScriptObfuscatorInternal = JavaScriptObfuscatorInternal;

/***/ },
/* 28 */
/***/ function(module, exports, __webpack_require__) {

"use strict";
"use strict";

var _createClass = (function () { function defineProperties(target, props) { for (var i = 0; i < props.length; i++) { var descriptor = props[i]; descriptor.enumerable = descriptor.enumerable || false; descriptor.configurable = true; if ("value" in descriptor) descriptor.writable = true; Object.defineProperty(target, descriptor.key, descriptor); } } return function (Constructor, protoProps, staticProps) { if (protoProps) defineProperties(Constructor.prototype, protoProps); if (staticProps) defineProperties(Constructor, staticProps); return Constructor; }; })();

function _toConsumableArray(arr) { if (Array.isArray(arr)) { for (var i = 0, arr2 = Array(arr.length); i < arr.length; i++) { arr2[i] = arr[i]; } return arr2; } else { return Array.from(arr); } }

function _classCallCheck(instance, Constructor) { if (!(instance instanceof Constructor)) { throw new TypeError("Cannot call a class as a function"); } }

var estraverse = __webpack_require__(5);
var AppendState_1 = __webpack_require__(3);
var NodeType_1 = __webpack_require__(7);
var CatchClauseObfuscator_1 = __webpack_require__(47);
var ConsoleOutputNodesGroup_1 = __webpack_require__(42);
var DebugProtectionNodesGroup_1 = __webpack_require__(43);
var DomainLockNodesGroup_1 = __webpack_require__(44);
var FunctionDeclarationObfuscator_1 = __webpack_require__(48);
var FunctionObfuscator_1 = __webpack_require__(49);
var LiteralObfuscator_1 = __webpack_require__(50);
var MemberExpressionObfuscator_1 = __webpack_require__(51);
var MethodDefinitionObfuscator_1 = __webpack_require__(52);
var Nodes_1 = __webpack_require__(2);
var NodeUtils_1 = __webpack_require__(1);
var ObjectExpressionObfuscator_1 = __webpack_require__(53);
var SelfDefendingNodesGroup_1 = __webpack_require__(45);
var UnicodeArrayNodesGroup_1 = __webpack_require__(46);
var VariableDeclarationObfuscator_1 = __webpack_require__(54);
var StackTraceAnalyzer_1 = __webpack_require__(59);

var Obfuscator = function () {
    function Obfuscator(options) {
        _classCallCheck(this, Obfuscator);

        this.customNodes = new Map();
        this.options = options;
    }

    _createClass(Obfuscator, [{
        key: 'obfuscateNode',
        value: function obfuscateNode(node) {
            if (Nodes_1.Nodes.isProgramNode(node) && !node.body.length) {
                return node;
            }
            NodeUtils_1.NodeUtils.parentize(node);
            var stackTraceData = new StackTraceAnalyzer_1.StackTraceAnalyzer(node.body).analyze();
            this.initializeCustomNodes(stackTraceData);
            this.beforeObfuscation(node);
            this.obfuscate(node);
            this.afterObfuscation(node);
            return node;
        }
    }, {
        key: 'afterObfuscation',
        value: function afterObfuscation(astTree) {
            this.customNodes.forEach(function (node) {
                if (node.getAppendState() === AppendState_1.AppendState.AfterObfuscation) {
                    node.appendNode(astTree);
                }
            });
        }
    }, {
        key: 'beforeObfuscation',
        value: function beforeObfuscation(astTree) {
            this.customNodes.forEach(function (node) {
                if (node.getAppendState() === AppendState_1.AppendState.BeforeObfuscation) {
                    node.appendNode(astTree);
                }
            });
        }
    }, {
        key: 'initializeCustomNodes',
        value: function initializeCustomNodes(stackTraceData) {
            var _this = this;

            Obfuscator.nodeGroups.forEach(function (nodeGroupConstructor) {
                var nodeGroupNodes = new nodeGroupConstructor(stackTraceData, _this.options).getNodes();
                if (!nodeGroupNodes) {
                    return;
                }
                _this.customNodes = new Map([].concat(_toConsumableArray(_this.customNodes), _toConsumableArray(nodeGroupNodes)));
            });
        }
    }, {
        key: 'initializeNodeObfuscators',
        value: function initializeNodeObfuscators(node, parentNode) {
            var _this2 = this;

            var nodeObfuscators = Obfuscator.nodeObfuscators.get(node.type);
            if (!nodeObfuscators) {
                return;
            }
            nodeObfuscators.forEach(function (obfuscator) {
                new obfuscator(_this2.customNodes, _this2.options).obfuscateNode(node, parentNode);
            });
        }
    }, {
        key: 'obfuscate',
        value: function obfuscate(node) {
            var _this3 = this;

            estraverse.replace(node, {
                enter: function enter(node, parentNode) {
<<<<<<< HEAD
                    _this2.initializeNodeObfuscators(node, parentNode);
=======
                    _this3.initializeNodeObfuscators(node, parentNode);
>>>>>>> 875ee1ac
                }
            });
        }
    }]);

    return Obfuscator;
}();

Obfuscator.nodeGroups = [DomainLockNodesGroup_1.DomainLockNodesGroup, SelfDefendingNodesGroup_1.SelfDefendingNodesGroup, ConsoleOutputNodesGroup_1.ConsoleOutputNodesGroup, DebugProtectionNodesGroup_1.DebugProtectionNodesGroup, UnicodeArrayNodesGroup_1.UnicodeArrayNodesGroup];
Obfuscator.nodeObfuscators = new Map([[NodeType_1.NodeType.ArrowFunctionExpression, [FunctionObfuscator_1.FunctionObfuscator]], [NodeType_1.NodeType.ClassDeclaration, [FunctionDeclarationObfuscator_1.FunctionDeclarationObfuscator]], [NodeType_1.NodeType.CatchClause, [CatchClauseObfuscator_1.CatchClauseObfuscator]], [NodeType_1.NodeType.FunctionDeclaration, [FunctionDeclarationObfuscator_1.FunctionDeclarationObfuscator, FunctionObfuscator_1.FunctionObfuscator]], [NodeType_1.NodeType.FunctionExpression, [FunctionObfuscator_1.FunctionObfuscator]], [NodeType_1.NodeType.MemberExpression, [MemberExpressionObfuscator_1.MemberExpressionObfuscator]], [NodeType_1.NodeType.MethodDefinition, [MethodDefinitionObfuscator_1.MethodDefinitionObfuscator]], [NodeType_1.NodeType.ObjectExpression, [ObjectExpressionObfuscator_1.ObjectExpressionObfuscator]], [NodeType_1.NodeType.VariableDeclaration, [VariableDeclarationObfuscator_1.VariableDeclarationObfuscator]], [NodeType_1.NodeType.Literal, [LiteralObfuscator_1.LiteralObfuscator]]]);
exports.Obfuscator = Obfuscator;

/***/ },
/* 29 */
/***/ function(module, exports, __webpack_require__) {

"use strict";
"use strict";

var _createClass = (function () { function defineProperties(target, props) { for (var i = 0; i < props.length; i++) { var descriptor = props[i]; descriptor.enumerable = descriptor.enumerable || false; descriptor.configurable = true; if ("value" in descriptor) descriptor.writable = true; Object.defineProperty(target, descriptor.key, descriptor); } } return function (Constructor, protoProps, staticProps) { if (protoProps) defineProperties(Constructor.prototype, protoProps); if (staticProps) defineProperties(Constructor, staticProps); return Constructor; }; })();

function _classCallCheck(instance, Constructor) { if (!(instance instanceof Constructor)) { throw new TypeError("Cannot call a class as a function"); } }

var SourceMapMode_1 = __webpack_require__(13);
var ObfuscationResult_1 = __webpack_require__(20);
var Utils_1 = __webpack_require__(0);

var SourceMapCorrector = function () {
    function SourceMapCorrector(obfuscationResult, sourceMapUrl, sourceMapMode) {
        _classCallCheck(this, SourceMapCorrector);

        this.obfuscatedCode = obfuscationResult.getObfuscatedCode();
        this.sourceMap = obfuscationResult.getSourceMap();
        this.sourceMapUrl = sourceMapUrl;
        this.sourceMapMode = sourceMapMode;
    }

    _createClass(SourceMapCorrector, [{
        key: 'correct',
        value: function correct() {
            return new ObfuscationResult_1.ObfuscationResult(this.correctObfuscatedCode(), this.sourceMap);
        }
    }, {
        key: 'correctObfuscatedCode',
        value: function correctObfuscatedCode() {
            if (!this.sourceMap) {
                return this.obfuscatedCode;
            }
            var sourceMappingUrl = '//# sourceMappingURL=';
            switch (this.sourceMapMode) {
                case SourceMapMode_1.SourceMapMode.Inline:
                    sourceMappingUrl += 'data:application/json;base64,' + Utils_1.Utils.btoa(this.sourceMap);
                    break;
                case SourceMapMode_1.SourceMapMode.Separate:
                default:
                    if (!this.sourceMapUrl) {
                        return this.obfuscatedCode;
                    }
                    sourceMappingUrl += this.sourceMapUrl;
                    break;
            }
            return this.obfuscatedCode + '\n' + sourceMappingUrl;
        }
    }]);

    return SourceMapCorrector;
}();

exports.SourceMapCorrector = SourceMapCorrector;

/***/ },
/* 30 */
/***/ function(module, exports, __webpack_require__) {

"use strict";
"use strict";

var _createClass = (function () { function defineProperties(target, props) { for (var i = 0; i < props.length; i++) { var descriptor = props[i]; descriptor.enumerable = descriptor.enumerable || false; descriptor.configurable = true; if ("value" in descriptor) descriptor.writable = true; Object.defineProperty(target, descriptor.key, descriptor); } } return function (Constructor, protoProps, staticProps) { if (protoProps) defineProperties(Constructor.prototype, protoProps); if (staticProps) defineProperties(Constructor, staticProps); return Constructor; }; })();

function _classCallCheck(instance, Constructor) { if (!(instance instanceof Constructor)) { throw new TypeError("Cannot call a class as a function"); } }

var Utils_1 = __webpack_require__(0);

var UnicodeArray = function () {
    function UnicodeArray() {
        _classCallCheck(this, UnicodeArray);

        this.array = [];
    }

    _createClass(UnicodeArray, [{
        key: "addToArray",
        value: function addToArray(value) {
            this.array.push(value);
        }
    }, {
        key: "getArray",
        value: function getArray() {
            return this.array;
        }
    }, {
        key: "getIndexOf",
        value: function getIndexOf(value) {
            return this.array.indexOf(value);
        }
    }, {
        key: "getLength",
        value: function getLength() {
            return this.array.length;
        }
    }, {
        key: "rotateArray",
        value: function rotateArray(rotationValue) {
            this.array = Utils_1.Utils.arrayRotate(this.array, rotationValue);
        }
    }, {
        key: "toString",
        value: function toString() {
            return this.array.toString();
        }
    }]);

    return UnicodeArray;
}();

exports.UnicodeArray = UnicodeArray;

/***/ },
/* 31 */
/***/ function(module, exports, __webpack_require__) {

"use strict";
"use strict";

var _createClass = (function () { function defineProperties(target, props) { for (var i = 0; i < props.length; i++) { var descriptor = props[i]; descriptor.enumerable = descriptor.enumerable || false; descriptor.configurable = true; if ("value" in descriptor) descriptor.writable = true; Object.defineProperty(target, descriptor.key, descriptor); } } return function (Constructor, protoProps, staticProps) { if (protoProps) defineProperties(Constructor.prototype, protoProps); if (staticProps) defineProperties(Constructor, staticProps); return Constructor; }; })();

function _classCallCheck(instance, Constructor) { if (!(instance instanceof Constructor)) { throw new TypeError("Cannot call a class as a function"); } }

var fs = __webpack_require__(84);
var mkdirp = __webpack_require__(85);
var path = __webpack_require__(25);
var Utils_1 = __webpack_require__(0);

var CLIUtils = function () {
    function CLIUtils() {
        _classCallCheck(this, CLIUtils);
    }

    _createClass(CLIUtils, null, [{
        key: 'getOutputCodePath',
        value: function getOutputCodePath(outputPath, inputPath) {
            if (outputPath) {
                return outputPath;
            }
            return inputPath.split('.').map(function (value, index) {
                return index === 0 ? value + '-obfuscated' : value;
            }).join('.');
        }
    }, {
        key: 'getOutputSourceMapPath',
        value: function getOutputSourceMapPath(outputCodePath) {
            var sourceMapFileName = arguments.length > 1 && arguments[1] !== undefined ? arguments[1] : '';

            if (sourceMapFileName) {
                outputCodePath = outputCodePath.substr(0, outputCodePath.lastIndexOf('/')) + '/' + sourceMapFileName;
            }
            if (!/\.js\.map$/.test(outputCodePath)) {
                outputCodePath = outputCodePath.split('.')[0] + '.js.map';
            } else if (/\.js$/.test(outputCodePath)) {
                outputCodePath += '.map';
            }
            return outputCodePath;
        }
    }, {
        key: 'getPackageConfig',
        value: function getPackageConfig() {
            return JSON.parse(fs.readFileSync(path.join(path.dirname(fs.realpathSync(process.argv[1])), '../package.json'), CLIUtils.encoding));
        }
    }, {
        key: 'isFilePath',
        value: function isFilePath(filePath) {
            try {
                return fs.statSync(filePath).isFile();
            } catch (e) {
                return false;
            }
        }
    }, {
        key: 'readFile',
        value: function readFile(inputPath) {
            return fs.readFileSync(inputPath, CLIUtils.encoding);
        }
    }, {
        key: 'validateInputPath',
        value: function validateInputPath(inputPath) {
            if (!CLIUtils.isFilePath(inputPath)) {
                throw new ReferenceError('Given input path must be a valid file path');
            }
            if (!Utils_1.Utils.arrayContains(CLIUtils.availableInputExtensions, path.extname(inputPath))) {
                throw new ReferenceError('Input file must have .js extension');
            }
        }
    }, {
        key: 'writeFile',
        value: function writeFile(outputPath, data) {
            mkdirp.sync(path.dirname(outputPath));
            fs.writeFileSync(outputPath, data, {
                encoding: CLIUtils.encoding
            });
        }
    }]);

    return CLIUtils;
}();

CLIUtils.availableInputExtensions = ['.js'];
CLIUtils.encoding = 'utf8';
exports.CLIUtils = CLIUtils;

/***/ },
/* 32 */
/***/ function(module, exports, __webpack_require__) {

"use strict";
"use strict";

var _createClass = (function () { function defineProperties(target, props) { for (var i = 0; i < props.length; i++) { var descriptor = props[i]; descriptor.enumerable = descriptor.enumerable || false; descriptor.configurable = true; if ("value" in descriptor) descriptor.writable = true; Object.defineProperty(target, descriptor.key, descriptor); } } return function (Constructor, protoProps, staticProps) { if (protoProps) defineProperties(Constructor.prototype, protoProps); if (staticProps) defineProperties(Constructor, staticProps); return Constructor; }; })();

function _classCallCheck(instance, Constructor) { if (!(instance instanceof Constructor)) { throw new TypeError("Cannot call a class as a function"); } }

var commander = __webpack_require__(83);
var path = __webpack_require__(25);
var SourceMapMode_1 = __webpack_require__(13);
var UnicodeArrayEncoding_1 = __webpack_require__(18);
var DefaultPreset_1 = __webpack_require__(23);
var CLIUtils_1 = __webpack_require__(31);
var JavaScriptObfuscator_1 = __webpack_require__(10);
var Utils_1 = __webpack_require__(0);

var JavaScriptObfuscatorCLI = function () {
    function JavaScriptObfuscatorCLI(argv) {
        _classCallCheck(this, JavaScriptObfuscatorCLI);

        this.data = '';
        this.rawArguments = argv;
        this.arguments = this.rawArguments.slice(2);
    }

    _createClass(JavaScriptObfuscatorCLI, [{
        key: 'run',
        value: function run() {
            this.configureCommands();
            if (!this.arguments.length || Utils_1.Utils.arrayContains(this.arguments, '--help')) {
                this.commands.outputHelp();
                return;
            }
            this.inputPath = this.arguments[0];
            CLIUtils_1.CLIUtils.validateInputPath(this.inputPath);
            this.getData();
            this.processData();
        }
    }, {
        key: 'buildOptions',
        value: function buildOptions() {
            var obfuscatorOptions = {},
                availableOptions = Object.keys(DefaultPreset_1.DEFAULT_PRESET);
            for (var option in this.commands) {
                if (!this.commands.hasOwnProperty(option)) {
                    continue;
                }
                if (!Utils_1.Utils.arrayContains(availableOptions, option)) {
                    continue;
                }
                obfuscatorOptions[option] = this.commands[option];
            }
            return Object.assign({}, DefaultPreset_1.DEFAULT_PRESET, obfuscatorOptions);
        }
    }, {
        key: 'configureCommands',
        value: function configureCommands() {
            this.commands = new commander.Command().version(JavaScriptObfuscatorCLI.getBuildVersion(), '-v, --version').usage('<inputPath> [options]').option('-o, --output <path>', 'Output path for obfuscated code').option('--compact <boolean>', 'Disable one line output code compacting', JavaScriptObfuscatorCLI.parseBoolean).option('--debugProtection <boolean>', 'Disable browser Debug panel (can cause DevTools enabled browser freeze)', JavaScriptObfuscatorCLI.parseBoolean).option('--debugProtectionInterval <boolean>', 'Disable browser Debug panel even after page was loaded (can cause DevTools enabled browser freeze)', JavaScriptObfuscatorCLI.parseBoolean).option('--disableConsoleOutput <boolean>', 'Allow console.log, console.info, console.error and console.warn messages output into browser console', JavaScriptObfuscatorCLI.parseBoolean).option('--domainLock <list>', 'Blocks the execution of the code in domains that do not match the passed RegExp patterns (comma separated)', function (val) {
                return val.split(',');
            }).option('--reservedNames <list>', 'Disable obfuscation of variable names, function names and names of function parameters that match the passed RegExp patterns (comma separated)', function (val) {
                return val.split(',');
            }).option('--rotateUnicodeArray <boolean>', 'Disable rotation of unicode array values during obfuscation', JavaScriptObfuscatorCLI.parseBoolean).option('--selfDefending <boolean>', 'Disables self-defending for obfuscated code', JavaScriptObfuscatorCLI.parseBoolean).option('--sourceMap <boolean>', 'Enables source map generation', JavaScriptObfuscatorCLI.parseBoolean).option('--sourceMapBaseUrl <string>', 'Sets base url to the source map import url when `--sourceMapMode=separate`').option('--sourceMapFileName <string>', 'Sets file name for output source map when `--sourceMapMode=separate`').option('--sourceMapMode <string> [inline, separate]', 'Specify source map output mode', JavaScriptObfuscatorCLI.parseSourceMapMode).option('--unicodeArray <boolean>', 'Disables gathering of all literal strings into an array and replacing every literal string with an array call', JavaScriptObfuscatorCLI.parseBoolean).option('--unicodeArrayEncoding <boolean|string> [true, false, base64, rc4]', 'All literals in Unicode array become encoded in using base64 or rc4 (this option can slightly slow down your code speed', JavaScriptObfuscatorCLI.parseUnicodeArrayEncoding).option('--unicodeArrayThreshold <number>', 'The probability that the literal string will be inserted into unicodeArray (Default: 0.8, Min: 0, Max: 1)', parseFloat).parse(this.rawArguments);
            this.commands.on('--help', function () {
                console.log('  Examples:\n');
                console.log('    %> javascript-obfuscator in.js --compact true --selfDefending false');
                console.log('    %> javascript-obfuscator in.js --output out.js --compact true --selfDefending false');
                console.log('');
            });
        }
    }, {
        key: 'getData',
        value: function getData() {
            this.data = CLIUtils_1.CLIUtils.readFile(this.inputPath);
        }
    }, {
        key: 'processData',
        value: function processData() {
            var options = this.buildOptions(),
                outputCodePath = CLIUtils_1.CLIUtils.getOutputCodePath(this.commands.output, this.inputPath);
            if (options.sourceMap) {
                this.processDataWithSourceMap(outputCodePath, options);
            } else {
                this.processDataWithoutSourceMap(outputCodePath, options);
            }
        }
    }, {
        key: 'processDataWithoutSourceMap',
        value: function processDataWithoutSourceMap(outputCodePath, options) {
            var obfuscatedCode = JavaScriptObfuscator_1.JavaScriptObfuscator.obfuscate(this.data, options).getObfuscatedCode();
            CLIUtils_1.CLIUtils.writeFile(outputCodePath, obfuscatedCode);
        }
    }, {
        key: 'processDataWithSourceMap',
        value: function processDataWithSourceMap(outputCodePath, options) {
            var outputSourceMapPath = CLIUtils_1.CLIUtils.getOutputSourceMapPath(outputCodePath, options.sourceMapFileName || '');
            options.sourceMapFileName = path.basename(outputSourceMapPath);
            var obfuscationResult = JavaScriptObfuscator_1.JavaScriptObfuscator.obfuscate(this.data, options);
            CLIUtils_1.CLIUtils.writeFile(outputCodePath, obfuscationResult.getObfuscatedCode());
            if (options.sourceMapMode === 'separate' && obfuscationResult.getSourceMap()) {
                CLIUtils_1.CLIUtils.writeFile(outputSourceMapPath, obfuscationResult.getSourceMap());
            }
        }
    }], [{
        key: 'getBuildVersion',
        value: function getBuildVersion() {
            return CLIUtils_1.CLIUtils.getPackageConfig().version;
        }
    }, {
        key: 'parseBoolean',
        value: function parseBoolean(value) {
            return value === 'true' || value === '1';
        }
    }, {
        key: 'parseSourceMapMode',
        value: function parseSourceMapMode(value) {
            var availableMode = Object.keys(SourceMapMode_1.SourceMapMode).some(function (key) {
                return SourceMapMode_1.SourceMapMode[key] === value;
            });
            if (!availableMode) {
                throw new ReferenceError('Invalid value of `--sourceMapMode` option');
            }
            return value;
        }
    }, {
        key: 'parseUnicodeArrayEncoding',
        value: function parseUnicodeArrayEncoding(value) {
            switch (value) {
                case 'true':
                case '1':
                case UnicodeArrayEncoding_1.UnicodeArrayEncoding.base64:
                    return true;
                case UnicodeArrayEncoding_1.UnicodeArrayEncoding.rc4:
                    return UnicodeArrayEncoding_1.UnicodeArrayEncoding.rc4;
                default:
                    return false;
            }
        }
    }]);

    return JavaScriptObfuscatorCLI;
}();

exports.JavaScriptObfuscatorCLI = JavaScriptObfuscatorCLI;

/***/ },
/* 33 */
/***/ function(module, exports, __webpack_require__) {

"use strict";
"use strict";

var _createClass = (function () { function defineProperties(target, props) { for (var i = 0; i < props.length; i++) { var descriptor = props[i]; descriptor.enumerable = descriptor.enumerable || false; descriptor.configurable = true; if ("value" in descriptor) descriptor.writable = true; Object.defineProperty(target, descriptor.key, descriptor); } } return function (Constructor, protoProps, staticProps) { if (protoProps) defineProperties(Constructor.prototype, protoProps); if (staticProps) defineProperties(Constructor, staticProps); return Constructor; }; })();

function _classCallCheck(instance, Constructor) { if (!(instance instanceof Constructor)) { throw new TypeError("Cannot call a class as a function"); } }

function _possibleConstructorReturn(self, call) { if (!self) { throw new ReferenceError("this hasn't been initialised - super() hasn't been called"); } return call && (typeof call === "object" || typeof call === "function") ? call : self; }

function _inherits(subClass, superClass) { if (typeof superClass !== "function" && superClass !== null) { throw new TypeError("Super expression must either be null or a function, not " + typeof superClass); } subClass.prototype = Object.create(superClass && superClass.prototype, { constructor: { value: subClass, enumerable: false, writable: true, configurable: true } }); if (superClass) Object.setPrototypeOf ? Object.setPrototypeOf(subClass, superClass) : subClass.__proto__ = superClass; }

__webpack_require__(8);
var AppendState_1 = __webpack_require__(3);
var ConsoleOutputDisableExpressionTemplate_1 = __webpack_require__(66);
var AbstractCustomNode_1 = __webpack_require__(6);
var NodeAppender_1 = __webpack_require__(4);
var NodeUtils_1 = __webpack_require__(1);
var Utils_1 = __webpack_require__(0);

<<<<<<< HEAD
var ConsoleOutputDisableExpressionNode = function (_Node_1$Node) {
    _inherits(ConsoleOutputDisableExpressionNode, _Node_1$Node);

    function ConsoleOutputDisableExpressionNode() {
        _classCallCheck(this, ConsoleOutputDisableExpressionNode);

        var _this = _possibleConstructorReturn(this, (ConsoleOutputDisableExpressionNode.__proto__ || Object.getPrototypeOf(ConsoleOutputDisableExpressionNode)).apply(this, arguments));
=======
var ConsoleOutputDisableExpressionNode = function (_AbstractCustomNode_) {
    _inherits(ConsoleOutputDisableExpressionNode, _AbstractCustomNode_);

    function ConsoleOutputDisableExpressionNode(stackTraceData, callsControllerFunctionName, randomStackTraceIndex, options) {
        _classCallCheck(this, ConsoleOutputDisableExpressionNode);

        var _this = _possibleConstructorReturn(this, (ConsoleOutputDisableExpressionNode.__proto__ || Object.getPrototypeOf(ConsoleOutputDisableExpressionNode)).call(this, options));
>>>>>>> 875ee1ac

        _this.appendState = AppendState_1.AppendState.BeforeObfuscation;
        _this.stackTraceData = stackTraceData;
        _this.callsControllerFunctionName = callsControllerFunctionName;
        _this.randomStackTraceIndex = randomStackTraceIndex;
        return _this;
    }

    _createClass(ConsoleOutputDisableExpressionNode, [{
        key: 'appendNode',
        value: function appendNode(blockScopeNode) {
            NodeAppender_1.NodeAppender.appendNodeToOptimalBlockScope(this.stackTraceData, blockScopeNode, this.getNode(), this.randomStackTraceIndex);
        }
    }, {
        key: 'getNodeStructure',
        value: function getNodeStructure() {
            return NodeUtils_1.NodeUtils.convertCodeToStructure(ConsoleOutputDisableExpressionTemplate_1.ConsoleOutputDisableExpressionTemplate().formatUnicorn({
                consoleLogDisableFunctionName: Utils_1.Utils.getRandomVariableName(),
                singleNodeCallControllerFunctionName: this.callsControllerFunctionName
            }));
        }
    }]);

    return ConsoleOutputDisableExpressionNode;
}(AbstractCustomNode_1.AbstractCustomNode);

exports.ConsoleOutputDisableExpressionNode = ConsoleOutputDisableExpressionNode;

/***/ },
/* 34 */
/***/ function(module, exports, __webpack_require__) {

"use strict";
"use strict";

var _createClass = (function () { function defineProperties(target, props) { for (var i = 0; i < props.length; i++) { var descriptor = props[i]; descriptor.enumerable = descriptor.enumerable || false; descriptor.configurable = true; if ("value" in descriptor) descriptor.writable = true; Object.defineProperty(target, descriptor.key, descriptor); } } return function (Constructor, protoProps, staticProps) { if (protoProps) defineProperties(Constructor.prototype, protoProps); if (staticProps) defineProperties(Constructor, staticProps); return Constructor; }; })();

function _classCallCheck(instance, Constructor) { if (!(instance instanceof Constructor)) { throw new TypeError("Cannot call a class as a function"); } }

function _possibleConstructorReturn(self, call) { if (!self) { throw new ReferenceError("this hasn't been initialised - super() hasn't been called"); } return call && (typeof call === "object" || typeof call === "function") ? call : self; }

function _inherits(subClass, superClass) { if (typeof superClass !== "function" && superClass !== null) { throw new TypeError("Super expression must either be null or a function, not " + typeof superClass); } subClass.prototype = Object.create(superClass && superClass.prototype, { constructor: { value: subClass, enumerable: false, writable: true, configurable: true } }); if (superClass) Object.setPrototypeOf ? Object.setPrototypeOf(subClass, superClass) : subClass.__proto__ = superClass; }

__webpack_require__(8);
var AppendState_1 = __webpack_require__(3);
var DebufProtectionFunctionCallTemplate_1 = __webpack_require__(67);
var AbstractCustomNode_1 = __webpack_require__(6);
var NodeAppender_1 = __webpack_require__(4);
var NodeUtils_1 = __webpack_require__(1);

var DebugProtectionFunctionCallNode = function (_AbstractCustomNode_) {
    _inherits(DebugProtectionFunctionCallNode, _AbstractCustomNode_);

    function DebugProtectionFunctionCallNode(debugProtectionFunctionName, options) {
        _classCallCheck(this, DebugProtectionFunctionCallNode);

        var _this = _possibleConstructorReturn(this, (DebugProtectionFunctionCallNode.__proto__ || Object.getPrototypeOf(DebugProtectionFunctionCallNode)).call(this, options));

        _this.appendState = AppendState_1.AppendState.BeforeObfuscation;
        _this.debugProtectionFunctionName = debugProtectionFunctionName;
        return _this;
    }

    _createClass(DebugProtectionFunctionCallNode, [{
        key: 'appendNode',
        value: function appendNode(blockScopeNode) {
            NodeAppender_1.NodeAppender.appendNode(blockScopeNode, this.getNode());
        }
    }, {
        key: 'getNodeStructure',
        value: function getNodeStructure() {
            return NodeUtils_1.NodeUtils.convertCodeToStructure(DebufProtectionFunctionCallTemplate_1.DebugProtectionFunctionCallTemplate().formatUnicorn({
                debugProtectionFunctionName: this.debugProtectionFunctionName
            }));
        }
    }]);

    return DebugProtectionFunctionCallNode;
}(AbstractCustomNode_1.AbstractCustomNode);

exports.DebugProtectionFunctionCallNode = DebugProtectionFunctionCallNode;

/***/ },
/* 35 */
/***/ function(module, exports, __webpack_require__) {

"use strict";
"use strict";

var _createClass = (function () { function defineProperties(target, props) { for (var i = 0; i < props.length; i++) { var descriptor = props[i]; descriptor.enumerable = descriptor.enumerable || false; descriptor.configurable = true; if ("value" in descriptor) descriptor.writable = true; Object.defineProperty(target, descriptor.key, descriptor); } } return function (Constructor, protoProps, staticProps) { if (protoProps) defineProperties(Constructor.prototype, protoProps); if (staticProps) defineProperties(Constructor, staticProps); return Constructor; }; })();

function _classCallCheck(instance, Constructor) { if (!(instance instanceof Constructor)) { throw new TypeError("Cannot call a class as a function"); } }

function _possibleConstructorReturn(self, call) { if (!self) { throw new ReferenceError("this hasn't been initialised - super() hasn't been called"); } return call && (typeof call === "object" || typeof call === "function") ? call : self; }

function _inherits(subClass, superClass) { if (typeof superClass !== "function" && superClass !== null) { throw new TypeError("Super expression must either be null or a function, not " + typeof superClass); } subClass.prototype = Object.create(superClass && superClass.prototype, { constructor: { value: subClass, enumerable: false, writable: true, configurable: true } }); if (superClass) Object.setPrototypeOf ? Object.setPrototypeOf(subClass, superClass) : subClass.__proto__ = superClass; }

__webpack_require__(8);
var AppendState_1 = __webpack_require__(3);
var DebugProtectionFunctionIntervalTemplate_1 = __webpack_require__(68);
var AbstractCustomNode_1 = __webpack_require__(6);
var NodeAppender_1 = __webpack_require__(4);
var NodeUtils_1 = __webpack_require__(1);

var DebugProtectionFunctionIntervalNode = function (_AbstractCustomNode_) {
    _inherits(DebugProtectionFunctionIntervalNode, _AbstractCustomNode_);

    function DebugProtectionFunctionIntervalNode(debugProtectionFunctionName, options) {
        _classCallCheck(this, DebugProtectionFunctionIntervalNode);

        var _this = _possibleConstructorReturn(this, (DebugProtectionFunctionIntervalNode.__proto__ || Object.getPrototypeOf(DebugProtectionFunctionIntervalNode)).call(this, options));

        _this.appendState = AppendState_1.AppendState.BeforeObfuscation;
        _this.debugProtectionFunctionName = debugProtectionFunctionName;
        return _this;
    }

    _createClass(DebugProtectionFunctionIntervalNode, [{
        key: 'appendNode',
        value: function appendNode(blockScopeNode) {
            NodeAppender_1.NodeAppender.appendNode(blockScopeNode, this.getNode());
        }
    }, {
        key: 'getNodeStructure',
        value: function getNodeStructure() {
            return NodeUtils_1.NodeUtils.convertCodeToStructure(DebugProtectionFunctionIntervalTemplate_1.DebugProtectionFunctionIntervalTemplate().formatUnicorn({
                debugProtectionFunctionName: this.debugProtectionFunctionName
            }));
        }
    }]);

    return DebugProtectionFunctionIntervalNode;
}(AbstractCustomNode_1.AbstractCustomNode);

exports.DebugProtectionFunctionIntervalNode = DebugProtectionFunctionIntervalNode;

/***/ },
/* 36 */
/***/ function(module, exports, __webpack_require__) {

"use strict";
"use strict";

var _createClass = (function () { function defineProperties(target, props) { for (var i = 0; i < props.length; i++) { var descriptor = props[i]; descriptor.enumerable = descriptor.enumerable || false; descriptor.configurable = true; if ("value" in descriptor) descriptor.writable = true; Object.defineProperty(target, descriptor.key, descriptor); } } return function (Constructor, protoProps, staticProps) { if (protoProps) defineProperties(Constructor.prototype, protoProps); if (staticProps) defineProperties(Constructor, staticProps); return Constructor; }; })();

function _classCallCheck(instance, Constructor) { if (!(instance instanceof Constructor)) { throw new TypeError("Cannot call a class as a function"); } }

function _possibleConstructorReturn(self, call) { if (!self) { throw new ReferenceError("this hasn't been initialised - super() hasn't been called"); } return call && (typeof call === "object" || typeof call === "function") ? call : self; }

function _inherits(subClass, superClass) { if (typeof superClass !== "function" && superClass !== null) { throw new TypeError("Super expression must either be null or a function, not " + typeof superClass); } subClass.prototype = Object.create(superClass && superClass.prototype, { constructor: { value: subClass, enumerable: false, writable: true, configurable: true } }); if (superClass) Object.setPrototypeOf ? Object.setPrototypeOf(subClass, superClass) : subClass.__proto__ = superClass; }

__webpack_require__(8);
var AppendState_1 = __webpack_require__(3);
var DebugProtectionFunctionTemplate_1 = __webpack_require__(69);
var AbstractCustomNode_1 = __webpack_require__(6);
var NodeAppender_1 = __webpack_require__(4);
var NodeUtils_1 = __webpack_require__(1);
var Utils_1 = __webpack_require__(0);

var DebugProtectionFunctionNode = function (_AbstractCustomNode_) {
    _inherits(DebugProtectionFunctionNode, _AbstractCustomNode_);

    function DebugProtectionFunctionNode(debugProtectionFunctionName, options) {
        _classCallCheck(this, DebugProtectionFunctionNode);

        var _this = _possibleConstructorReturn(this, (DebugProtectionFunctionNode.__proto__ || Object.getPrototypeOf(DebugProtectionFunctionNode)).call(this, options));

        _this.appendState = AppendState_1.AppendState.BeforeObfuscation;
        _this.debugProtectionFunctionName = debugProtectionFunctionName;
        return _this;
    }

    _createClass(DebugProtectionFunctionNode, [{
        key: 'appendNode',
        value: function appendNode(blockScopeNode) {
            var programBodyLength = blockScopeNode.body.length,
                randomIndex = Utils_1.Utils.getRandomGenerator().integer({
                min: 0,
                max: programBodyLength
            });
            NodeAppender_1.NodeAppender.insertNodeAtIndex(blockScopeNode, this.getNode(), randomIndex);
        }
    }, {
        key: 'getNodeIdentifier',
        value: function getNodeIdentifier() {
            return this.debugProtectionFunctionName;
        }
    }, {
        key: 'getNodeStructure',
        value: function getNodeStructure() {
            return NodeUtils_1.NodeUtils.convertCodeToStructure(DebugProtectionFunctionTemplate_1.DebugProtectionFunctionTemplate().formatUnicorn({
                debugProtectionFunctionName: this.debugProtectionFunctionName
            }));
        }
    }]);

    return DebugProtectionFunctionNode;
}(AbstractCustomNode_1.AbstractCustomNode);

exports.DebugProtectionFunctionNode = DebugProtectionFunctionNode;

/***/ },
/* 37 */
/***/ function(module, exports, __webpack_require__) {

"use strict";
"use strict";

var _slicedToArray = (function () { function sliceIterator(arr, i) { var _arr = []; var _n = true; var _d = false; var _e = undefined; try { for (var _i = arr[Symbol.iterator](), _s; !(_n = (_s = _i.next()).done); _n = true) { _arr.push(_s.value); if (i && _arr.length === i) break; } } catch (err) { _d = true; _e = err; } finally { try { if (!_n && _i["return"]) _i["return"](); } finally { if (_d) throw _e; } } return _arr; } return function (arr, i) { if (Array.isArray(arr)) { return arr; } else if (Symbol.iterator in Object(arr)) { return sliceIterator(arr, i); } else { throw new TypeError("Invalid attempt to destructure non-iterable instance"); } }; })();

var _createClass = (function () { function defineProperties(target, props) { for (var i = 0; i < props.length; i++) { var descriptor = props[i]; descriptor.enumerable = descriptor.enumerable || false; descriptor.configurable = true; if ("value" in descriptor) descriptor.writable = true; Object.defineProperty(target, descriptor.key, descriptor); } } return function (Constructor, protoProps, staticProps) { if (protoProps) defineProperties(Constructor.prototype, protoProps); if (staticProps) defineProperties(Constructor, staticProps); return Constructor; }; })();

function _classCallCheck(instance, Constructor) { if (!(instance instanceof Constructor)) { throw new TypeError("Cannot call a class as a function"); } }

function _possibleConstructorReturn(self, call) { if (!self) { throw new ReferenceError("this hasn't been initialised - super() hasn't been called"); } return call && (typeof call === "object" || typeof call === "function") ? call : self; }

function _inherits(subClass, superClass) { if (typeof superClass !== "function" && superClass !== null) { throw new TypeError("Super expression must either be null or a function, not " + typeof superClass); } subClass.prototype = Object.create(superClass && superClass.prototype, { constructor: { value: subClass, enumerable: false, writable: true, configurable: true } }); if (superClass) Object.setPrototypeOf ? Object.setPrototypeOf(subClass, superClass) : subClass.__proto__ = superClass; }

__webpack_require__(8);
var AppendState_1 = __webpack_require__(3);
var DomainLockNodeTemplate_1 = __webpack_require__(70);
var AbstractCustomNode_1 = __webpack_require__(6);
var NodeAppender_1 = __webpack_require__(4);
var NodeUtils_1 = __webpack_require__(1);
var Utils_1 = __webpack_require__(0);

<<<<<<< HEAD
var SelfDefendingUnicodeNode = function (_Node_1$Node) {
    _inherits(SelfDefendingUnicodeNode, _Node_1$Node);

    function SelfDefendingUnicodeNode() {
        _classCallCheck(this, SelfDefendingUnicodeNode);

        var _this = _possibleConstructorReturn(this, (SelfDefendingUnicodeNode.__proto__ || Object.getPrototypeOf(SelfDefendingUnicodeNode)).apply(this, arguments));
=======
var DomainLockNode = function (_AbstractCustomNode_) {
    _inherits(DomainLockNode, _AbstractCustomNode_);

    function DomainLockNode(stackTraceData, callsControllerFunctionName, randomStackTraceIndex, options) {
        _classCallCheck(this, DomainLockNode);

        var _this = _possibleConstructorReturn(this, (DomainLockNode.__proto__ || Object.getPrototypeOf(DomainLockNode)).call(this, options));
>>>>>>> 875ee1ac

        _this.appendState = AppendState_1.AppendState.BeforeObfuscation;
        _this.stackTraceData = stackTraceData;
        _this.callsControllerFunctionName = callsControllerFunctionName;
        _this.randomStackTraceIndex = randomStackTraceIndex;
        return _this;
    }

    _createClass(DomainLockNode, [{
        key: 'appendNode',
        value: function appendNode(blockScopeNode) {
            NodeAppender_1.NodeAppender.appendNodeToOptimalBlockScope(this.stackTraceData, blockScopeNode, this.getNode(), this.randomStackTraceIndex);
        }
    }, {
        key: 'getNodeStructure',
        value: function getNodeStructure() {
            var domainsString = this.options.domainLock.join(';');
            var _Utils_1$Utils$hideSt = Utils_1.Utils.hideString(domainsString, domainsString.length * 3);

            var _Utils_1$Utils$hideSt2 = _slicedToArray(_Utils_1$Utils$hideSt, 2);

            var hiddenDomainsString = _Utils_1$Utils$hideSt2[0];
            var diff = _Utils_1$Utils$hideSt2[1];

            return NodeUtils_1.NodeUtils.convertCodeToStructure(DomainLockNodeTemplate_1.DomainLockNodeTemplate().formatUnicorn({
                domainLockFunctionName: Utils_1.Utils.getRandomVariableName(),
                diff: diff,
                domains: hiddenDomainsString,
                singleNodeCallControllerFunctionName: this.callsControllerFunctionName
            }));
        }
    }]);

    return DomainLockNode;
}(AbstractCustomNode_1.AbstractCustomNode);

exports.DomainLockNode = DomainLockNode;

/***/ },
/* 38 */
/***/ function(module, exports, __webpack_require__) {

"use strict";
"use strict";

var _createClass = (function () { function defineProperties(target, props) { for (var i = 0; i < props.length; i++) { var descriptor = props[i]; descriptor.enumerable = descriptor.enumerable || false; descriptor.configurable = true; if ("value" in descriptor) descriptor.writable = true; Object.defineProperty(target, descriptor.key, descriptor); } } return function (Constructor, protoProps, staticProps) { if (protoProps) defineProperties(Constructor.prototype, protoProps); if (staticProps) defineProperties(Constructor, staticProps); return Constructor; }; })();

function _classCallCheck(instance, Constructor) { if (!(instance instanceof Constructor)) { throw new TypeError("Cannot call a class as a function"); } }

function _possibleConstructorReturn(self, call) { if (!self) { throw new ReferenceError("this hasn't been initialised - super() hasn't been called"); } return call && (typeof call === "object" || typeof call === "function") ? call : self; }

function _inherits(subClass, superClass) { if (typeof superClass !== "function" && superClass !== null) { throw new TypeError("Super expression must either be null or a function, not " + typeof superClass); } subClass.prototype = Object.create(superClass && superClass.prototype, { constructor: { value: subClass, enumerable: false, writable: true, configurable: true } }); if (superClass) Object.setPrototypeOf ? Object.setPrototypeOf(subClass, superClass) : subClass.__proto__ = superClass; }

var AppendState_1 = __webpack_require__(3);
var NoCustomNodesPreset_1 = __webpack_require__(16);
var SelfDefendingTemplate_1 = __webpack_require__(71);
var AbstractCustomNode_1 = __webpack_require__(6);
var NodeAppender_1 = __webpack_require__(4);
var JavaScriptObfuscator_1 = __webpack_require__(10);
var NodeUtils_1 = __webpack_require__(1);
var Utils_1 = __webpack_require__(0);

var SelfDefendingUnicodeNode = function (_AbstractCustomNode_) {
    _inherits(SelfDefendingUnicodeNode, _AbstractCustomNode_);

    function SelfDefendingUnicodeNode(stackTraceData, callsControllerFunctionName, randomStackTraceIndex, options) {
        _classCallCheck(this, SelfDefendingUnicodeNode);

<<<<<<< HEAD
        var _this = _possibleConstructorReturn(this, (UnicodeArrayCallsWrapper.__proto__ || Object.getPrototypeOf(UnicodeArrayCallsWrapper)).call(this, options));
=======
        var _this = _possibleConstructorReturn(this, (SelfDefendingUnicodeNode.__proto__ || Object.getPrototypeOf(SelfDefendingUnicodeNode)).call(this, options));
>>>>>>> 875ee1ac

        _this.appendState = AppendState_1.AppendState.AfterObfuscation;
        _this.stackTraceData = stackTraceData;
        _this.callsControllerFunctionName = callsControllerFunctionName;
        _this.randomStackTraceIndex = randomStackTraceIndex;
        return _this;
    }

    _createClass(SelfDefendingUnicodeNode, [{
        key: 'appendNode',
        value: function appendNode(blockScopeNode) {
<<<<<<< HEAD
            if (!this.unicodeArray.length) {
                return;
            }
            NodeUtils_1.NodeUtils.insertNodeAtIndex(blockScopeNode.body, this.getNode(), 1);
        }
    }, {
        key: "getNodeIdentifier",
        value: function getNodeIdentifier() {
            return this.unicodeArrayCallsWrapperName;
        }
    }, {
        key: "getNode",
        value: function getNode() {
            return _get(UnicodeArrayCallsWrapper.prototype.__proto__ || Object.getPrototypeOf(UnicodeArrayCallsWrapper.prototype), "getNode", this).call(this);
=======
            NodeAppender_1.NodeAppender.appendNodeToOptimalBlockScope(this.stackTraceData, blockScopeNode, this.getNode(), this.randomStackTraceIndex);
>>>>>>> 875ee1ac
        }
    }, {
        key: 'getNodeStructure',
        value: function getNodeStructure() {
            return NodeUtils_1.NodeUtils.convertCodeToStructure(JavaScriptObfuscator_1.JavaScriptObfuscator.obfuscate(SelfDefendingTemplate_1.SelfDefendingTemplate().formatUnicorn({
                selfDefendingFunctionName: Utils_1.Utils.getRandomVariableName(),
                singleNodeCallControllerFunctionName: this.callsControllerFunctionName
            }), NoCustomNodesPreset_1.NO_CUSTOM_NODES_PRESET).getObfuscatedCode());
        }
    }]);

    return SelfDefendingUnicodeNode;
}(AbstractCustomNode_1.AbstractCustomNode);

exports.SelfDefendingUnicodeNode = SelfDefendingUnicodeNode;

/***/ },
/* 39 */
/***/ function(module, exports, __webpack_require__) {

"use strict";
"use strict";

var _createClass = (function () { function defineProperties(target, props) { for (var i = 0; i < props.length; i++) { var descriptor = props[i]; descriptor.enumerable = descriptor.enumerable || false; descriptor.configurable = true; if ("value" in descriptor) descriptor.writable = true; Object.defineProperty(target, descriptor.key, descriptor); } } return function (Constructor, protoProps, staticProps) { if (protoProps) defineProperties(Constructor.prototype, protoProps); if (staticProps) defineProperties(Constructor, staticProps); return Constructor; }; })();

var _get = (function get(object, property, receiver) { if (object === null) object = Function.prototype; var desc = Object.getOwnPropertyDescriptor(object, property); if (desc === undefined) { var parent = Object.getPrototypeOf(object); if (parent === null) { return undefined; } else { return get(parent, property, receiver); } } else if ("value" in desc) { return desc.value; } else { var getter = desc.get; if (getter === undefined) { return undefined; } return getter.call(receiver); } });

function _classCallCheck(instance, Constructor) { if (!(instance instanceof Constructor)) { throw new TypeError("Cannot call a class as a function"); } }

function _possibleConstructorReturn(self, call) { if (!self) { throw new ReferenceError("this hasn't been initialised - super() hasn't been called"); } return call && (typeof call === "object" || typeof call === "function") ? call : self; }

function _inherits(subClass, superClass) { if (typeof superClass !== "function" && superClass !== null) { throw new TypeError("Super expression must either be null or a function, not " + typeof superClass); } subClass.prototype = Object.create(superClass && superClass.prototype, { constructor: { value: subClass, enumerable: false, writable: true, configurable: true } }); if (superClass) Object.setPrototypeOf ? Object.setPrototypeOf(subClass, superClass) : subClass.__proto__ = superClass; }

__webpack_require__(8);
var AppendState_1 = __webpack_require__(3);
var UnicodeArrayEncoding_1 = __webpack_require__(18);
var NoCustomNodesPreset_1 = __webpack_require__(16);
var AtobTemplate_1 = __webpack_require__(63);
var Rc4Template_1 = __webpack_require__(64);
var SelfDefendingTemplate_1 = __webpack_require__(72);
var UnicodeArrayBase64DecodeNodeTemplate_1 = __webpack_require__(73);
var UnicodeArrayCallsWrapperTemplate_1 = __webpack_require__(74);
var UnicodeArrayRC4DecodeNodeTemplate_1 = __webpack_require__(75);
var AbstractCustomNode_1 = __webpack_require__(6);
var JavaScriptObfuscator_1 = __webpack_require__(10);
var NodeAppender_1 = __webpack_require__(4);
var NodeUtils_1 = __webpack_require__(1);

var UnicodeArrayCallsWrapper = function (_AbstractCustomNode_) {
    _inherits(UnicodeArrayCallsWrapper, _AbstractCustomNode_);

    function UnicodeArrayCallsWrapper(unicodeArrayCallsWrapperName, unicodeArrayName, unicodeArray, options) {
        _classCallCheck(this, UnicodeArrayCallsWrapper);

<<<<<<< HEAD
        var _this = _possibleConstructorReturn(this, (UnicodeArrayDecodeNode.__proto__ || Object.getPrototypeOf(UnicodeArrayDecodeNode)).call(this, options));
=======
        var _this = _possibleConstructorReturn(this, (UnicodeArrayCallsWrapper.__proto__ || Object.getPrototypeOf(UnicodeArrayCallsWrapper)).call(this, options));
>>>>>>> 875ee1ac

        _this.appendState = AppendState_1.AppendState.AfterObfuscation;
        _this.unicodeArrayCallsWrapperName = unicodeArrayCallsWrapperName;
        _this.unicodeArrayName = unicodeArrayName;
        _this.unicodeArray = unicodeArray;
        return _this;
    }

    _createClass(UnicodeArrayCallsWrapper, [{
        key: 'appendNode',
        value: function appendNode(blockScopeNode) {
            if (!this.unicodeArray.getLength()) {
                return;
            }
            NodeAppender_1.NodeAppender.insertNodeAtIndex(blockScopeNode, this.getNode(), 1);
        }
    }, {
        key: 'getNodeIdentifier',
        value: function getNodeIdentifier() {
            return this.unicodeArrayCallsWrapperName;
        }
    }, {
        key: 'getNode',
        value: function getNode() {
<<<<<<< HEAD
            return _get(UnicodeArrayDecodeNode.prototype.__proto__ || Object.getPrototypeOf(UnicodeArrayDecodeNode.prototype), "getNode", this).call(this);
=======
            return _get(UnicodeArrayCallsWrapper.prototype.__proto__ || Object.getPrototypeOf(UnicodeArrayCallsWrapper.prototype), 'getNode', this).call(this);
>>>>>>> 875ee1ac
        }
    }, {
        key: 'getDecodeUnicodeArrayTemplate',
        value: function getDecodeUnicodeArrayTemplate() {
            var decodeUnicodeArrayTemplate = '',
                selfDefendingCode = '';
            if (this.options.selfDefending) {
                selfDefendingCode = SelfDefendingTemplate_1.SelfDefendingTemplate().formatUnicorn({
                    unicodeArrayCallsWrapperName: this.unicodeArrayCallsWrapperName,
                    unicodeArrayName: this.unicodeArrayName
                });
            }
            switch (this.options.unicodeArrayEncoding) {
                case UnicodeArrayEncoding_1.UnicodeArrayEncoding.base64:
                    decodeUnicodeArrayTemplate = UnicodeArrayBase64DecodeNodeTemplate_1.UnicodeArrayBase64DecodeNodeTemplate().formatUnicorn({
                        atobPolyfill: AtobTemplate_1.AtobTemplate(),
                        selfDefendingCode: selfDefendingCode,
                        unicodeArrayCallsWrapperName: this.unicodeArrayCallsWrapperName
                    });
                    break;
                case UnicodeArrayEncoding_1.UnicodeArrayEncoding.rc4:
                    decodeUnicodeArrayTemplate = UnicodeArrayRC4DecodeNodeTemplate_1.UnicodeArrayRc4DecodeNodeTemplate().formatUnicorn({
                        atobPolyfill: AtobTemplate_1.AtobTemplate(),
                        rc4Polyfill: Rc4Template_1.Rc4Template(),
                        selfDefendingCode: selfDefendingCode,
                        unicodeArrayCallsWrapperName: this.unicodeArrayCallsWrapperName
                    });
                    break;
            }
            return decodeUnicodeArrayTemplate;
        }
    }, {
        key: 'getNodeStructure',
        value: function getNodeStructure() {
            var decodeNodeTemplate = this.getDecodeUnicodeArrayTemplate();
            return NodeUtils_1.NodeUtils.convertCodeToStructure(JavaScriptObfuscator_1.JavaScriptObfuscator.obfuscate(UnicodeArrayCallsWrapperTemplate_1.UnicodeArrayCallsWrapperTemplate().formatUnicorn({
                decodeNodeTemplate: decodeNodeTemplate,
                unicodeArrayCallsWrapperName: this.unicodeArrayCallsWrapperName,
                unicodeArrayName: this.unicodeArrayName
            }), NoCustomNodesPreset_1.NO_CUSTOM_NODES_PRESET).getObfuscatedCode());
        }
    }]);

    return UnicodeArrayCallsWrapper;
}(AbstractCustomNode_1.AbstractCustomNode);

exports.UnicodeArrayCallsWrapper = UnicodeArrayCallsWrapper;

/***/ },
/* 40 */
/***/ function(module, exports, __webpack_require__) {

"use strict";
"use strict";

var _createClass = (function () { function defineProperties(target, props) { for (var i = 0; i < props.length; i++) { var descriptor = props[i]; descriptor.enumerable = descriptor.enumerable || false; descriptor.configurable = true; if ("value" in descriptor) descriptor.writable = true; Object.defineProperty(target, descriptor.key, descriptor); } } return function (Constructor, protoProps, staticProps) { if (protoProps) defineProperties(Constructor.prototype, protoProps); if (staticProps) defineProperties(Constructor, staticProps); return Constructor; }; })();

var _get = (function get(object, property, receiver) { if (object === null) object = Function.prototype; var desc = Object.getOwnPropertyDescriptor(object, property); if (desc === undefined) { var parent = Object.getPrototypeOf(object); if (parent === null) { return undefined; } else { return get(parent, property, receiver); } } else if ("value" in desc) { return desc.value; } else { var getter = desc.get; if (getter === undefined) { return undefined; } return getter.call(receiver); } });

function _classCallCheck(instance, Constructor) { if (!(instance instanceof Constructor)) { throw new TypeError("Cannot call a class as a function"); } }

function _possibleConstructorReturn(self, call) { if (!self) { throw new ReferenceError("this hasn't been initialised - super() hasn't been called"); } return call && (typeof call === "object" || typeof call === "function") ? call : self; }

function _inherits(subClass, superClass) { if (typeof superClass !== "function" && superClass !== null) { throw new TypeError("Super expression must either be null or a function, not " + typeof superClass); } subClass.prototype = Object.create(superClass && superClass.prototype, { constructor: { value: subClass, enumerable: false, writable: true, configurable: true } }); if (superClass) Object.setPrototypeOf ? Object.setPrototypeOf(subClass, superClass) : subClass.__proto__ = superClass; }

__webpack_require__(8);
var AppendState_1 = __webpack_require__(3);
var UnicodeArrayTemplate_1 = __webpack_require__(76);
var AbstractCustomNode_1 = __webpack_require__(6);
var NodeAppender_1 = __webpack_require__(4);
var NodeUtils_1 = __webpack_require__(1);

var UnicodeArrayNode = function (_AbstractCustomNode_) {
    _inherits(UnicodeArrayNode, _AbstractCustomNode_);

    function UnicodeArrayNode(unicodeArray, unicodeArrayName) {
        var unicodeArrayRotateValue = arguments.length > 2 && arguments[2] !== undefined ? arguments[2] : 0;
        var options = arguments[3];

        _classCallCheck(this, UnicodeArrayNode);

        var _this = _possibleConstructorReturn(this, (UnicodeArrayNode.__proto__ || Object.getPrototypeOf(UnicodeArrayNode)).call(this, options));

        _this.appendState = AppendState_1.AppendState.AfterObfuscation;
        _this.unicodeArray = unicodeArray;
        _this.unicodeArrayName = unicodeArrayName;
        _this.unicodeArrayRotateValue = unicodeArrayRotateValue;
        return _this;
    }

    _createClass(UnicodeArrayNode, [{
        key: 'appendNode',
        value: function appendNode(blockScopeNode) {
            if (!this.unicodeArray.getLength()) {
                return;
            }
            NodeAppender_1.NodeAppender.prependNode(blockScopeNode, this.getNode());
        }
    }, {
        key: 'getNodeIdentifier',
        value: function getNodeIdentifier() {
            return this.unicodeArrayName;
        }
    }, {
        key: 'getNodeData',
        value: function getNodeData() {
            return this.unicodeArray;
        }
    }, {
        key: 'getNode',
        value: function getNode() {
<<<<<<< HEAD
            Utils_1.Utils.arrayRotate(this.unicodeArray, this.unicodeArrayRotateValue);
=======
            this.unicodeArray.rotateArray(this.unicodeArrayRotateValue);
>>>>>>> 875ee1ac
            return _get(UnicodeArrayNode.prototype.__proto__ || Object.getPrototypeOf(UnicodeArrayNode.prototype), 'getNode', this).call(this);
        }
    }, {
        key: 'updateNodeData',
        value: function updateNodeData(data) {
            this.unicodeArray.addToArray(data);
        }
    }, {
        key: 'getNodeStructure',
        value: function getNodeStructure() {
            return NodeUtils_1.NodeUtils.convertCodeToStructure(UnicodeArrayTemplate_1.UnicodeArrayTemplate().formatUnicorn({
                unicodeArrayName: this.unicodeArrayName,
                unicodeArray: this.unicodeArray.toString()
            }));
        }
    }]);

    return UnicodeArrayNode;
}(AbstractCustomNode_1.AbstractCustomNode);

UnicodeArrayNode.UNICODE_ARRAY_RANDOM_LENGTH = 4;
exports.UnicodeArrayNode = UnicodeArrayNode;

/***/ },
/* 41 */
/***/ function(module, exports, __webpack_require__) {

"use strict";
"use strict";

var _createClass = (function () { function defineProperties(target, props) { for (var i = 0; i < props.length; i++) { var descriptor = props[i]; descriptor.enumerable = descriptor.enumerable || false; descriptor.configurable = true; if ("value" in descriptor) descriptor.writable = true; Object.defineProperty(target, descriptor.key, descriptor); } } return function (Constructor, protoProps, staticProps) { if (protoProps) defineProperties(Constructor.prototype, protoProps); if (staticProps) defineProperties(Constructor, staticProps); return Constructor; }; })();

var _get = (function get(object, property, receiver) { if (object === null) object = Function.prototype; var desc = Object.getOwnPropertyDescriptor(object, property); if (desc === undefined) { var parent = Object.getPrototypeOf(object); if (parent === null) { return undefined; } else { return get(parent, property, receiver); } } else if ("value" in desc) { return desc.value; } else { var getter = desc.get; if (getter === undefined) { return undefined; } return getter.call(receiver); } });

function _classCallCheck(instance, Constructor) { if (!(instance instanceof Constructor)) { throw new TypeError("Cannot call a class as a function"); } }

function _possibleConstructorReturn(self, call) { if (!self) { throw new ReferenceError("this hasn't been initialised - super() hasn't been called"); } return call && (typeof call === "object" || typeof call === "function") ? call : self; }

function _inherits(subClass, superClass) { if (typeof superClass !== "function" && superClass !== null) { throw new TypeError("Super expression must either be null or a function, not " + typeof superClass); } subClass.prototype = Object.create(superClass && superClass.prototype, { constructor: { value: subClass, enumerable: false, writable: true, configurable: true } }); if (superClass) Object.setPrototypeOf ? Object.setPrototypeOf(subClass, superClass) : subClass.__proto__ = superClass; }

__webpack_require__(8);
var AppendState_1 = __webpack_require__(3);
var NoCustomNodesPreset_1 = __webpack_require__(16);
var SelfDefendingTemplate_1 = __webpack_require__(77);
var UnicodeArrayRotateFunctionTemplate_1 = __webpack_require__(78);
var AbstractCustomNode_1 = __webpack_require__(6);
var JavaScriptObfuscator_1 = __webpack_require__(10);
var NodeAppender_1 = __webpack_require__(4);
var NodeUtils_1 = __webpack_require__(1);
var Utils_1 = __webpack_require__(0);

var UnicodeArrayRotateFunctionNode = function (_AbstractCustomNode_) {
    _inherits(UnicodeArrayRotateFunctionNode, _AbstractCustomNode_);

    function UnicodeArrayRotateFunctionNode(unicodeArrayName, unicodeArray, unicodeArrayRotateValue, options) {
        _classCallCheck(this, UnicodeArrayRotateFunctionNode);

        var _this = _possibleConstructorReturn(this, (UnicodeArrayRotateFunctionNode.__proto__ || Object.getPrototypeOf(UnicodeArrayRotateFunctionNode)).call(this, options));

        _this.appendState = AppendState_1.AppendState.AfterObfuscation;
        _this.unicodeArrayName = unicodeArrayName;
        _this.unicodeArray = unicodeArray;
        _this.unicodeArrayRotateValue = unicodeArrayRotateValue;
        return _this;
    }

    _createClass(UnicodeArrayRotateFunctionNode, [{
        key: 'appendNode',
        value: function appendNode(blockScopeNode) {
            if (!this.unicodeArray.getLength()) {
                return;
            }
            NodeAppender_1.NodeAppender.insertNodeAtIndex(blockScopeNode, this.getNode(), 1);
        }
    }, {
        key: 'getNode',
        value: function getNode() {
<<<<<<< HEAD
            return _get(UnicodeArrayRotateFunctionNode.prototype.__proto__ || Object.getPrototypeOf(UnicodeArrayRotateFunctionNode.prototype), "getNode", this).call(this);
=======
            return _get(UnicodeArrayRotateFunctionNode.prototype.__proto__ || Object.getPrototypeOf(UnicodeArrayRotateFunctionNode.prototype), 'getNode', this).call(this);
>>>>>>> 875ee1ac
        }
    }, {
        key: 'getNodeStructure',
        value: function getNodeStructure() {
            var code = '',
                timesName = Utils_1.Utils.getRandomVariableName(),
                whileFunctionName = Utils_1.Utils.getRandomVariableName();
            if (this.options.selfDefending) {
                code = SelfDefendingTemplate_1.SelfDefendingTemplate().formatUnicorn({
                    timesName: timesName,
                    whileFunctionName: whileFunctionName
                });
            } else {
                code = whileFunctionName + '(++' + timesName + ')';
            }
            return NodeUtils_1.NodeUtils.convertCodeToStructure(JavaScriptObfuscator_1.JavaScriptObfuscator.obfuscate(UnicodeArrayRotateFunctionTemplate_1.UnicodeArrayRotateFunctionTemplate().formatUnicorn({
                code: code,
                timesName: timesName,
                unicodeArrayName: this.unicodeArrayName,
                unicodeArrayRotateValue: Utils_1.Utils.decToHex(this.unicodeArrayRotateValue),
                whileFunctionName: whileFunctionName
            }), NoCustomNodesPreset_1.NO_CUSTOM_NODES_PRESET).getObfuscatedCode());
        }
    }]);

    return UnicodeArrayRotateFunctionNode;
}(AbstractCustomNode_1.AbstractCustomNode);

exports.UnicodeArrayRotateFunctionNode = UnicodeArrayRotateFunctionNode;

/***/ },
/* 42 */
/***/ function(module, exports, __webpack_require__) {

"use strict";
"use strict";

var _createClass = (function () { function defineProperties(target, props) { for (var i = 0; i < props.length; i++) { var descriptor = props[i]; descriptor.enumerable = descriptor.enumerable || false; descriptor.configurable = true; if ("value" in descriptor) descriptor.writable = true; Object.defineProperty(target, descriptor.key, descriptor); } } return function (Constructor, protoProps, staticProps) { if (protoProps) defineProperties(Constructor.prototype, protoProps); if (staticProps) defineProperties(Constructor, staticProps); return Constructor; }; })();

function _classCallCheck(instance, Constructor) { if (!(instance instanceof Constructor)) { throw new TypeError("Cannot call a class as a function"); } }

function _possibleConstructorReturn(self, call) { if (!self) { throw new ReferenceError("this hasn't been initialised - super() hasn't been called"); } return call && (typeof call === "object" || typeof call === "function") ? call : self; }

function _inherits(subClass, superClass) { if (typeof superClass !== "function" && superClass !== null) { throw new TypeError("Super expression must either be null or a function, not " + typeof superClass); } subClass.prototype = Object.create(superClass && superClass.prototype, { constructor: { value: subClass, enumerable: false, writable: true, configurable: true } }); if (superClass) Object.setPrototypeOf ? Object.setPrototypeOf(subClass, superClass) : subClass.__proto__ = superClass; }

var ConsoleOutputDisableExpressionNode_1 = __webpack_require__(33);
var NodeCallsControllerFunctionNode_1 = __webpack_require__(17);
var AbstractNodesGroup_1 = __webpack_require__(11);
var NodeAppender_1 = __webpack_require__(4);
var Utils_1 = __webpack_require__(0);

var ConsoleOutputNodesGroup = function (_AbstractNodesGroup_) {
    _inherits(ConsoleOutputNodesGroup, _AbstractNodesGroup_);

    function ConsoleOutputNodesGroup() {
        _classCallCheck(this, ConsoleOutputNodesGroup);

<<<<<<< HEAD
        var _this = _possibleConstructorReturn(this, (ConsoleOutputNodesGroup.__proto__ || Object.getPrototypeOf(ConsoleOutputNodesGroup)).call(this, options));
=======
        return _possibleConstructorReturn(this, (ConsoleOutputNodesGroup.__proto__ || Object.getPrototypeOf(ConsoleOutputNodesGroup)).apply(this, arguments));
    }
>>>>>>> 875ee1ac

    _createClass(ConsoleOutputNodesGroup, [{
        key: 'getNodes',
        value: function getNodes() {
            if (!this.options.disableConsoleOutput) {
                return;
            }
            var callsControllerFunctionName = Utils_1.Utils.getRandomVariableName();
            var randomStackTraceIndex = NodeAppender_1.NodeAppender.getRandomStackTraceIndex(this.stackTraceData.length);
            return this.syncCustomNodesWithNodesGroup(new Map([['consoleOutputDisableExpressionNode', new ConsoleOutputDisableExpressionNode_1.ConsoleOutputDisableExpressionNode(this.stackTraceData, callsControllerFunctionName, randomStackTraceIndex, this.options)], ['ConsoleOutputNodeCallsControllerFunctionNode', new NodeCallsControllerFunctionNode_1.NodeCallsControllerFunctionNode(this.stackTraceData, callsControllerFunctionName, randomStackTraceIndex, this.options)]]));
        }
    }]);

    return ConsoleOutputNodesGroup;
}(AbstractNodesGroup_1.AbstractNodesGroup);

exports.ConsoleOutputNodesGroup = ConsoleOutputNodesGroup;

/***/ },
/* 43 */
/***/ function(module, exports, __webpack_require__) {

"use strict";
"use strict";

var _createClass = (function () { function defineProperties(target, props) { for (var i = 0; i < props.length; i++) { var descriptor = props[i]; descriptor.enumerable = descriptor.enumerable || false; descriptor.configurable = true; if ("value" in descriptor) descriptor.writable = true; Object.defineProperty(target, descriptor.key, descriptor); } } return function (Constructor, protoProps, staticProps) { if (protoProps) defineProperties(Constructor.prototype, protoProps); if (staticProps) defineProperties(Constructor, staticProps); return Constructor; }; })();

function _classCallCheck(instance, Constructor) { if (!(instance instanceof Constructor)) { throw new TypeError("Cannot call a class as a function"); } }

function _possibleConstructorReturn(self, call) { if (!self) { throw new ReferenceError("this hasn't been initialised - super() hasn't been called"); } return call && (typeof call === "object" || typeof call === "function") ? call : self; }

function _inherits(subClass, superClass) { if (typeof superClass !== "function" && superClass !== null) { throw new TypeError("Super expression must either be null or a function, not " + typeof superClass); } subClass.prototype = Object.create(superClass && superClass.prototype, { constructor: { value: subClass, enumerable: false, writable: true, configurable: true } }); if (superClass) Object.setPrototypeOf ? Object.setPrototypeOf(subClass, superClass) : subClass.__proto__ = superClass; }

var DebugProtectionFunctionCallNode_1 = __webpack_require__(34);
var DebugProtectionFunctionIntervalNode_1 = __webpack_require__(35);
var DebugProtectionFunctionNode_1 = __webpack_require__(36);
var AbstractNodesGroup_1 = __webpack_require__(11);
var Utils_1 = __webpack_require__(0);

var DebugProtectionNodesGroup = function (_AbstractNodesGroup_) {
    _inherits(DebugProtectionNodesGroup, _AbstractNodesGroup_);

    function DebugProtectionNodesGroup() {
        _classCallCheck(this, DebugProtectionNodesGroup);

<<<<<<< HEAD
        var _this = _possibleConstructorReturn(this, (DebugProtectionNodesGroup.__proto__ || Object.getPrototypeOf(DebugProtectionNodesGroup)).call(this, options));
=======
        return _possibleConstructorReturn(this, (DebugProtectionNodesGroup.__proto__ || Object.getPrototypeOf(DebugProtectionNodesGroup)).apply(this, arguments));
    }
>>>>>>> 875ee1ac

    _createClass(DebugProtectionNodesGroup, [{
        key: 'getNodes',
        value: function getNodes() {
            if (!this.options.debugProtection) {
                return;
            }
            var debugProtectionFunctionName = Utils_1.Utils.getRandomVariableName();
            var customNodes = new Map([['debugProtectionFunctionNode', new DebugProtectionFunctionNode_1.DebugProtectionFunctionNode(debugProtectionFunctionName, this.options)], ['debugProtectionFunctionCallNode', new DebugProtectionFunctionCallNode_1.DebugProtectionFunctionCallNode(debugProtectionFunctionName, this.options)]]);
            if (this.options.debugProtectionInterval) {
                customNodes.set('debugProtectionFunctionIntervalNode', new DebugProtectionFunctionIntervalNode_1.DebugProtectionFunctionIntervalNode(debugProtectionFunctionName, this.options));
            }
            return this.syncCustomNodesWithNodesGroup(customNodes);
        }
    }]);

    return DebugProtectionNodesGroup;
}(AbstractNodesGroup_1.AbstractNodesGroup);

exports.DebugProtectionNodesGroup = DebugProtectionNodesGroup;

/***/ },
/* 44 */
/***/ function(module, exports, __webpack_require__) {

"use strict";
"use strict";

var _createClass = (function () { function defineProperties(target, props) { for (var i = 0; i < props.length; i++) { var descriptor = props[i]; descriptor.enumerable = descriptor.enumerable || false; descriptor.configurable = true; if ("value" in descriptor) descriptor.writable = true; Object.defineProperty(target, descriptor.key, descriptor); } } return function (Constructor, protoProps, staticProps) { if (protoProps) defineProperties(Constructor.prototype, protoProps); if (staticProps) defineProperties(Constructor, staticProps); return Constructor; }; })();

function _classCallCheck(instance, Constructor) { if (!(instance instanceof Constructor)) { throw new TypeError("Cannot call a class as a function"); } }

function _possibleConstructorReturn(self, call) { if (!self) { throw new ReferenceError("this hasn't been initialised - super() hasn't been called"); } return call && (typeof call === "object" || typeof call === "function") ? call : self; }

function _inherits(subClass, superClass) { if (typeof superClass !== "function" && superClass !== null) { throw new TypeError("Super expression must either be null or a function, not " + typeof superClass); } subClass.prototype = Object.create(superClass && superClass.prototype, { constructor: { value: subClass, enumerable: false, writable: true, configurable: true } }); if (superClass) Object.setPrototypeOf ? Object.setPrototypeOf(subClass, superClass) : subClass.__proto__ = superClass; }

var DomainLockNode_1 = __webpack_require__(37);
var NodeCallsControllerFunctionNode_1 = __webpack_require__(17);
var AbstractNodesGroup_1 = __webpack_require__(11);
var NodeAppender_1 = __webpack_require__(4);
var Utils_1 = __webpack_require__(0);

var DomainLockNodesGroup = function (_AbstractNodesGroup_) {
    _inherits(DomainLockNodesGroup, _AbstractNodesGroup_);

    function DomainLockNodesGroup() {
        _classCallCheck(this, DomainLockNodesGroup);

<<<<<<< HEAD
        var _this = _possibleConstructorReturn(this, (SelfDefendingNodesGroup.__proto__ || Object.getPrototypeOf(SelfDefendingNodesGroup)).call(this, options));
=======
        return _possibleConstructorReturn(this, (DomainLockNodesGroup.__proto__ || Object.getPrototypeOf(DomainLockNodesGroup)).apply(this, arguments));
    }
>>>>>>> 875ee1ac

    _createClass(DomainLockNodesGroup, [{
        key: 'getNodes',
        value: function getNodes() {
            if (!this.options.domainLock.length) {
                return;
            }
            var callsControllerFunctionName = Utils_1.Utils.getRandomVariableName();
            var randomStackTraceIndex = NodeAppender_1.NodeAppender.getRandomStackTraceIndex(this.stackTraceData.length);
            return this.syncCustomNodesWithNodesGroup(new Map([['DomainLockNode', new DomainLockNode_1.DomainLockNode(this.stackTraceData, callsControllerFunctionName, randomStackTraceIndex, this.options)], ['DomainLockNodeCallsControllerFunctionNode', new NodeCallsControllerFunctionNode_1.NodeCallsControllerFunctionNode(this.stackTraceData, callsControllerFunctionName, randomStackTraceIndex, this.options)]]));
        }
    }]);

    return DomainLockNodesGroup;
}(AbstractNodesGroup_1.AbstractNodesGroup);

exports.DomainLockNodesGroup = DomainLockNodesGroup;

/***/ },
/* 45 */
/***/ function(module, exports, __webpack_require__) {

"use strict";
"use strict";

var _createClass = (function () { function defineProperties(target, props) { for (var i = 0; i < props.length; i++) { var descriptor = props[i]; descriptor.enumerable = descriptor.enumerable || false; descriptor.configurable = true; if ("value" in descriptor) descriptor.writable = true; Object.defineProperty(target, descriptor.key, descriptor); } } return function (Constructor, protoProps, staticProps) { if (protoProps) defineProperties(Constructor.prototype, protoProps); if (staticProps) defineProperties(Constructor, staticProps); return Constructor; }; })();

function _classCallCheck(instance, Constructor) { if (!(instance instanceof Constructor)) { throw new TypeError("Cannot call a class as a function"); } }

function _possibleConstructorReturn(self, call) { if (!self) { throw new ReferenceError("this hasn't been initialised - super() hasn't been called"); } return call && (typeof call === "object" || typeof call === "function") ? call : self; }

function _inherits(subClass, superClass) { if (typeof superClass !== "function" && superClass !== null) { throw new TypeError("Super expression must either be null or a function, not " + typeof superClass); } subClass.prototype = Object.create(superClass && superClass.prototype, { constructor: { value: subClass, enumerable: false, writable: true, configurable: true } }); if (superClass) Object.setPrototypeOf ? Object.setPrototypeOf(subClass, superClass) : subClass.__proto__ = superClass; }

var AppendState_1 = __webpack_require__(3);
var NodeCallsControllerFunctionNode_1 = __webpack_require__(17);
var SelfDefendingUnicodeNode_1 = __webpack_require__(38);
var AbstractNodesGroup_1 = __webpack_require__(11);
var NodeAppender_1 = __webpack_require__(4);
var Utils_1 = __webpack_require__(0);

var SelfDefendingNodesGroup = function (_AbstractNodesGroup_) {
    _inherits(SelfDefendingNodesGroup, _AbstractNodesGroup_);

    function SelfDefendingNodesGroup() {
        _classCallCheck(this, SelfDefendingNodesGroup);

        var _this = _possibleConstructorReturn(this, (SelfDefendingNodesGroup.__proto__ || Object.getPrototypeOf(SelfDefendingNodesGroup)).apply(this, arguments));

        _this.appendState = AppendState_1.AppendState.AfterObfuscation;
        return _this;
    }

    _createClass(SelfDefendingNodesGroup, [{
        key: 'getNodes',
        value: function getNodes() {
            if (!this.options.selfDefending) {
                return;
            }
            var callsControllerFunctionName = Utils_1.Utils.getRandomVariableName();
            var randomStackTraceIndex = NodeAppender_1.NodeAppender.getRandomStackTraceIndex(this.stackTraceData.length);
            return this.syncCustomNodesWithNodesGroup(new Map([['selfDefendingUnicodeNode', new SelfDefendingUnicodeNode_1.SelfDefendingUnicodeNode(this.stackTraceData, callsControllerFunctionName, randomStackTraceIndex, this.options)], ['SelfDefendingNodeCallsControllerFunctionNode', new NodeCallsControllerFunctionNode_1.NodeCallsControllerFunctionNode(this.stackTraceData, callsControllerFunctionName, randomStackTraceIndex, this.options)]]));
        }
    }]);

    return SelfDefendingNodesGroup;
}(AbstractNodesGroup_1.AbstractNodesGroup);

exports.SelfDefendingNodesGroup = SelfDefendingNodesGroup;

/***/ },
/* 46 */
/***/ function(module, exports, __webpack_require__) {

"use strict";
"use strict";

var _createClass = (function () { function defineProperties(target, props) { for (var i = 0; i < props.length; i++) { var descriptor = props[i]; descriptor.enumerable = descriptor.enumerable || false; descriptor.configurable = true; if ("value" in descriptor) descriptor.writable = true; Object.defineProperty(target, descriptor.key, descriptor); } } return function (Constructor, protoProps, staticProps) { if (protoProps) defineProperties(Constructor.prototype, protoProps); if (staticProps) defineProperties(Constructor, staticProps); return Constructor; }; })();

function _classCallCheck(instance, Constructor) { if (!(instance instanceof Constructor)) { throw new TypeError("Cannot call a class as a function"); } }

function _possibleConstructorReturn(self, call) { if (!self) { throw new ReferenceError("this hasn't been initialised - super() hasn't been called"); } return call && (typeof call === "object" || typeof call === "function") ? call : self; }

function _inherits(subClass, superClass) { if (typeof superClass !== "function" && superClass !== null) { throw new TypeError("Super expression must either be null or a function, not " + typeof superClass); } subClass.prototype = Object.create(superClass && superClass.prototype, { constructor: { value: subClass, enumerable: false, writable: true, configurable: true } }); if (superClass) Object.setPrototypeOf ? Object.setPrototypeOf(subClass, superClass) : subClass.__proto__ = superClass; }

var AppendState_1 = __webpack_require__(3);
var UnicodeArrayCallsWrapper_1 = __webpack_require__(39);
var UnicodeArrayNode_1 = __webpack_require__(40);
var UnicodeArrayRotateFunctionNode_1 = __webpack_require__(41);
var AbstractNodesGroup_1 = __webpack_require__(11);
var UnicodeArray_1 = __webpack_require__(30);
var Utils_1 = __webpack_require__(0);

var UnicodeArrayNodesGroup = function (_AbstractNodesGroup_) {
    _inherits(UnicodeArrayNodesGroup, _AbstractNodesGroup_);

    function UnicodeArrayNodesGroup() {
        _classCallCheck(this, UnicodeArrayNodesGroup);

<<<<<<< HEAD
        var _this = _possibleConstructorReturn(this, (UnicodeArrayNodesGroup.__proto__ || Object.getPrototypeOf(UnicodeArrayNodesGroup)).call(this, options));
=======
        var _this = _possibleConstructorReturn(this, (UnicodeArrayNodesGroup.__proto__ || Object.getPrototypeOf(UnicodeArrayNodesGroup)).apply(this, arguments));
>>>>>>> 875ee1ac

        _this.appendState = AppendState_1.AppendState.AfterObfuscation;
        _this.unicodeArrayName = Utils_1.Utils.getRandomVariableName(UnicodeArrayNode_1.UnicodeArrayNode.UNICODE_ARRAY_RANDOM_LENGTH);
        _this.unicodeArrayCallsWrapper = Utils_1.Utils.getRandomVariableName(UnicodeArrayNode_1.UnicodeArrayNode.UNICODE_ARRAY_RANDOM_LENGTH);
        return _this;
    }

    _createClass(UnicodeArrayNodesGroup, [{
        key: 'getNodes',
        value: function getNodes() {
            if (!this.options.unicodeArray) {
                return;
            }
            if (this.options.rotateUnicodeArray) {
                this.unicodeArrayRotateValue = Utils_1.Utils.getRandomGenerator().integer({
                    min: 100,
                    max: 500
                });
            } else {
                this.unicodeArrayRotateValue = 0;
            }
            var unicodeArray = new UnicodeArray_1.UnicodeArray();
            var unicodeArrayNode = new UnicodeArrayNode_1.UnicodeArrayNode(unicodeArray, this.unicodeArrayName, this.unicodeArrayRotateValue, this.options);
            var customNodes = new Map([['unicodeArrayNode', unicodeArrayNode], ['unicodeArrayCallsWrapper', new UnicodeArrayCallsWrapper_1.UnicodeArrayCallsWrapper(this.unicodeArrayCallsWrapper, this.unicodeArrayName, unicodeArray, this.options)]]);
            if (this.options.rotateUnicodeArray) {
                customNodes.set('unicodeArrayRotateFunctionNode', new UnicodeArrayRotateFunctionNode_1.UnicodeArrayRotateFunctionNode(this.unicodeArrayName, unicodeArray, this.unicodeArrayRotateValue, this.options));
            }
            return this.syncCustomNodesWithNodesGroup(customNodes);
        }
    }]);

    return UnicodeArrayNodesGroup;
}(AbstractNodesGroup_1.AbstractNodesGroup);

exports.UnicodeArrayNodesGroup = UnicodeArrayNodesGroup;

/***/ },
/* 47 */
/***/ function(module, exports, __webpack_require__) {

"use strict";
"use strict";

var _createClass = (function () { function defineProperties(target, props) { for (var i = 0; i < props.length; i++) { var descriptor = props[i]; descriptor.enumerable = descriptor.enumerable || false; descriptor.configurable = true; if ("value" in descriptor) descriptor.writable = true; Object.defineProperty(target, descriptor.key, descriptor); } } return function (Constructor, protoProps, staticProps) { if (protoProps) defineProperties(Constructor.prototype, protoProps); if (staticProps) defineProperties(Constructor, staticProps); return Constructor; }; })();

function _classCallCheck(instance, Constructor) { if (!(instance instanceof Constructor)) { throw new TypeError("Cannot call a class as a function"); } }

function _possibleConstructorReturn(self, call) { if (!self) { throw new ReferenceError("this hasn't been initialised - super() hasn't been called"); } return call && (typeof call === "object" || typeof call === "function") ? call : self; }

function _inherits(subClass, superClass) { if (typeof superClass !== "function" && superClass !== null) { throw new TypeError("Super expression must either be null or a function, not " + typeof superClass); } subClass.prototype = Object.create(superClass && superClass.prototype, { constructor: { value: subClass, enumerable: false, writable: true, configurable: true } }); if (superClass) Object.setPrototypeOf ? Object.setPrototypeOf(subClass, superClass) : subClass.__proto__ = superClass; }

<<<<<<< HEAD
var estraverse = __webpack_require__(4);
var NodeObfuscator_1 = __webpack_require__(6);

var CatchClauseObfuscator = function (_NodeObfuscator_1$Nod) {
    _inherits(CatchClauseObfuscator, _NodeObfuscator_1$Nod);

    function CatchClauseObfuscator() {
        _classCallCheck(this, CatchClauseObfuscator);

        var _this = _possibleConstructorReturn(this, (CatchClauseObfuscator.__proto__ || Object.getPrototypeOf(CatchClauseObfuscator)).apply(this, arguments));

        _this.catchClauseParam = new Map();
=======
var estraverse = __webpack_require__(5);
var NodeType_1 = __webpack_require__(7);
var AbstractNodeObfuscator_1 = __webpack_require__(9);
var IdentifierReplacer_1 = __webpack_require__(15);
var Nodes_1 = __webpack_require__(2);
var NodeUtils_1 = __webpack_require__(1);

var CatchClauseObfuscator = function (_AbstractNodeObfuscat) {
    _inherits(CatchClauseObfuscator, _AbstractNodeObfuscat);

    function CatchClauseObfuscator(nodes, options) {
        _classCallCheck(this, CatchClauseObfuscator);

        var _this = _possibleConstructorReturn(this, (CatchClauseObfuscator.__proto__ || Object.getPrototypeOf(CatchClauseObfuscator)).call(this, nodes, options));

        _this.identifierReplacer = new IdentifierReplacer_1.IdentifierReplacer(_this.nodes, _this.options);
>>>>>>> 875ee1ac
        return _this;
    }

    _createClass(CatchClauseObfuscator, [{
        key: 'obfuscateNode',
        value: function obfuscateNode(catchClauseNode) {
            this.storeCatchClauseParam(catchClauseNode);
            this.replaceCatchClauseParam(catchClauseNode);
        }
    }, {
        key: 'storeCatchClauseParam',
        value: function storeCatchClauseParam(catchClauseNode) {
            var _this2 = this;

<<<<<<< HEAD
            estraverse.traverse(catchClauseNode.param, {
                enter: function enter(node) {
                    return _this2.storeIdentifiersNames(node, _this2.catchClauseParam);
=======
            NodeUtils_1.NodeUtils.typedReplace(catchClauseNode.param, NodeType_1.NodeType.Identifier, {
                enter: function enter(node) {
                    return _this2.identifierReplacer.storeNames(node.name);
>>>>>>> 875ee1ac
                }
            });
        }
    }, {
        key: 'replaceCatchClauseParam',
        value: function replaceCatchClauseParam(catchClauseNode) {
            var _this3 = this;

            estraverse.replace(catchClauseNode, {
                enter: function enter(node, parentNode) {
<<<<<<< HEAD
                    _this3.replaceIdentifiersWithRandomNames(node, parentNode, _this3.catchClauseParam);
=======
                    if (Nodes_1.Nodes.isReplaceableIdentifierNode(node, parentNode)) {
                        node.name = _this3.identifierReplacer.replace(node.name);
                    }
>>>>>>> 875ee1ac
                }
            });
        }
    }]);

    return CatchClauseObfuscator;
}(AbstractNodeObfuscator_1.AbstractNodeObfuscator);

exports.CatchClauseObfuscator = CatchClauseObfuscator;

/***/ },
/* 48 */
/***/ function(module, exports, __webpack_require__) {

"use strict";
"use strict";

var _createClass = (function () { function defineProperties(target, props) { for (var i = 0; i < props.length; i++) { var descriptor = props[i]; descriptor.enumerable = descriptor.enumerable || false; descriptor.configurable = true; if ("value" in descriptor) descriptor.writable = true; Object.defineProperty(target, descriptor.key, descriptor); } } return function (Constructor, protoProps, staticProps) { if (protoProps) defineProperties(Constructor.prototype, protoProps); if (staticProps) defineProperties(Constructor, staticProps); return Constructor; }; })();

function _classCallCheck(instance, Constructor) { if (!(instance instanceof Constructor)) { throw new TypeError("Cannot call a class as a function"); } }

function _possibleConstructorReturn(self, call) { if (!self) { throw new ReferenceError("this hasn't been initialised - super() hasn't been called"); } return call && (typeof call === "object" || typeof call === "function") ? call : self; }

function _inherits(subClass, superClass) { if (typeof superClass !== "function" && superClass !== null) { throw new TypeError("Super expression must either be null or a function, not " + typeof superClass); } subClass.prototype = Object.create(superClass && superClass.prototype, { constructor: { value: subClass, enumerable: false, writable: true, configurable: true } }); if (superClass) Object.setPrototypeOf ? Object.setPrototypeOf(subClass, superClass) : subClass.__proto__ = superClass; }

var estraverse = __webpack_require__(5);
var NodeType_1 = __webpack_require__(7);
<<<<<<< HEAD
var NodeObfuscator_1 = __webpack_require__(6);
var NodeUtils_1 = __webpack_require__(1);

var FunctionDeclarationObfuscator = function (_NodeObfuscator_1$Nod) {
    _inherits(FunctionDeclarationObfuscator, _NodeObfuscator_1$Nod);

    function FunctionDeclarationObfuscator() {
        _classCallCheck(this, FunctionDeclarationObfuscator);

        var _this = _possibleConstructorReturn(this, (FunctionDeclarationObfuscator.__proto__ || Object.getPrototypeOf(FunctionDeclarationObfuscator)).apply(this, arguments));
=======
var AbstractNodeObfuscator_1 = __webpack_require__(9);
var IdentifierReplacer_1 = __webpack_require__(15);
var Nodes_1 = __webpack_require__(2);
var NodeUtils_1 = __webpack_require__(1);

var FunctionDeclarationObfuscator = function (_AbstractNodeObfuscat) {
    _inherits(FunctionDeclarationObfuscator, _AbstractNodeObfuscat);

    function FunctionDeclarationObfuscator(nodes, options) {
        _classCallCheck(this, FunctionDeclarationObfuscator);

        var _this = _possibleConstructorReturn(this, (FunctionDeclarationObfuscator.__proto__ || Object.getPrototypeOf(FunctionDeclarationObfuscator)).call(this, nodes, options));
>>>>>>> 875ee1ac

        _this.identifierReplacer = new IdentifierReplacer_1.IdentifierReplacer(_this.nodes, _this.options);
        return _this;
    }

    _createClass(FunctionDeclarationObfuscator, [{
        key: 'obfuscateNode',
        value: function obfuscateNode(functionDeclarationNode, parentNode) {
            if (parentNode.type === NodeType_1.NodeType.Program) {
                return;
            }
            this.storeFunctionName(functionDeclarationNode);
            this.replaceFunctionName(functionDeclarationNode);
        }
    }, {
        key: 'storeFunctionName',
        value: function storeFunctionName(functionDeclarationNode) {
            var _this2 = this;

<<<<<<< HEAD
            estraverse.traverse(functionDeclarationNode.id, {
                enter: function enter(node) {
                    return _this2.storeIdentifiersNames(node, _this2.functionName);
=======
            NodeUtils_1.NodeUtils.typedReplace(functionDeclarationNode.id, NodeType_1.NodeType.Identifier, {
                enter: function enter(node) {
                    return _this2.identifierReplacer.storeNames(node.name);
>>>>>>> 875ee1ac
                }
            });
        }
    }, {
        key: 'replaceFunctionName',
        value: function replaceFunctionName(functionDeclarationNode) {
            var _this3 = this;

            var scopeNode = NodeUtils_1.NodeUtils.getBlockScopeOfNode(functionDeclarationNode);
            estraverse.replace(scopeNode, {
                enter: function enter(node, parentNode) {
                    if (Nodes_1.Nodes.isReplaceableIdentifierNode(node, parentNode)) {
                        node.name = _this3.identifierReplacer.replace(node.name);
                    }
                }
            });
        }
    }]);

    return FunctionDeclarationObfuscator;
}(AbstractNodeObfuscator_1.AbstractNodeObfuscator);

exports.FunctionDeclarationObfuscator = FunctionDeclarationObfuscator;

/***/ },
/* 49 */
/***/ function(module, exports, __webpack_require__) {

"use strict";
"use strict";

var _createClass = (function () { function defineProperties(target, props) { for (var i = 0; i < props.length; i++) { var descriptor = props[i]; descriptor.enumerable = descriptor.enumerable || false; descriptor.configurable = true; if ("value" in descriptor) descriptor.writable = true; Object.defineProperty(target, descriptor.key, descriptor); } } return function (Constructor, protoProps, staticProps) { if (protoProps) defineProperties(Constructor.prototype, protoProps); if (staticProps) defineProperties(Constructor, staticProps); return Constructor; }; })();

function _classCallCheck(instance, Constructor) { if (!(instance instanceof Constructor)) { throw new TypeError("Cannot call a class as a function"); } }

function _possibleConstructorReturn(self, call) { if (!self) { throw new ReferenceError("this hasn't been initialised - super() hasn't been called"); } return call && (typeof call === "object" || typeof call === "function") ? call : self; }

function _inherits(subClass, superClass) { if (typeof superClass !== "function" && superClass !== null) { throw new TypeError("Super expression must either be null or a function, not " + typeof superClass); } subClass.prototype = Object.create(superClass && superClass.prototype, { constructor: { value: subClass, enumerable: false, writable: true, configurable: true } }); if (superClass) Object.setPrototypeOf ? Object.setPrototypeOf(subClass, superClass) : subClass.__proto__ = superClass; }

<<<<<<< HEAD
var estraverse = __webpack_require__(4);
var NodeObfuscator_1 = __webpack_require__(6);
var Nodes_1 = __webpack_require__(5);

var FunctionObfuscator = function (_NodeObfuscator_1$Nod) {
    _inherits(FunctionObfuscator, _NodeObfuscator_1$Nod);

    function FunctionObfuscator() {
        _classCallCheck(this, FunctionObfuscator);

        var _this = _possibleConstructorReturn(this, (FunctionObfuscator.__proto__ || Object.getPrototypeOf(FunctionObfuscator)).apply(this, arguments));
=======
var estraverse = __webpack_require__(5);
var NodeType_1 = __webpack_require__(7);
var AbstractNodeObfuscator_1 = __webpack_require__(9);
var IdentifierReplacer_1 = __webpack_require__(15);
var Nodes_1 = __webpack_require__(2);
var NodeUtils_1 = __webpack_require__(1);

var FunctionObfuscator = function (_AbstractNodeObfuscat) {
    _inherits(FunctionObfuscator, _AbstractNodeObfuscat);

    function FunctionObfuscator(nodes, options) {
        _classCallCheck(this, FunctionObfuscator);

        var _this = _possibleConstructorReturn(this, (FunctionObfuscator.__proto__ || Object.getPrototypeOf(FunctionObfuscator)).call(this, nodes, options));
>>>>>>> 875ee1ac

        _this.identifierReplacer = new IdentifierReplacer_1.IdentifierReplacer(_this.nodes, _this.options);
        return _this;
    }

    _createClass(FunctionObfuscator, [{
        key: 'obfuscateNode',
        value: function obfuscateNode(functionNode) {
            this.storeFunctionParams(functionNode);
            this.replaceFunctionParams(functionNode);
        }
    }, {
        key: 'storeFunctionParams',
        value: function storeFunctionParams(functionNode) {
            var _this2 = this;

            functionNode.params.forEach(function (paramsNode) {
<<<<<<< HEAD
                estraverse.traverse(paramsNode, {
                    enter: function enter(node) {
                        return _this2.storeIdentifiersNames(node, _this2.functionParams);
=======
                NodeUtils_1.NodeUtils.typedReplace(paramsNode, NodeType_1.NodeType.Identifier, {
                    enter: function enter(node) {
                        return _this2.identifierReplacer.storeNames(node.name);
>>>>>>> 875ee1ac
                    }
                });
            });
        }
    }, {
        key: 'replaceFunctionParams',
        value: function replaceFunctionParams(functionNode) {
            var _this3 = this;

            var replaceVisitor = {
                enter: function enter(node, parentNode) {
<<<<<<< HEAD
                    var newNodeName = '';
                    if (Nodes_1.Nodes.isIdentifierNode(node)) {
                        newNodeName = node.name;
                    }
                    _this3.replaceIdentifiersWithRandomNames(node, parentNode, _this3.functionParams);
                    if (Nodes_1.Nodes.isIdentifierNode(node)) {
                        if (node.name !== newNodeName) {
=======
                    if (Nodes_1.Nodes.isReplaceableIdentifierNode(node, parentNode)) {
                        var newNodeName = _this3.identifierReplacer.replace(node.name);
                        if (node.name !== newNodeName) {
                            node.name = newNodeName;
>>>>>>> 875ee1ac
                            node.obfuscated = true;
                        }
                    }
                }
            };
            functionNode.params.forEach(function (paramsNode) {
                estraverse.replace(paramsNode, replaceVisitor);
            });
            estraverse.replace(functionNode.body, replaceVisitor);
        }
    }]);

    return FunctionObfuscator;
}(AbstractNodeObfuscator_1.AbstractNodeObfuscator);

exports.FunctionObfuscator = FunctionObfuscator;

/***/ },
/* 50 */
/***/ function(module, exports, __webpack_require__) {

"use strict";
"use strict";

var _typeof = typeof Symbol === "function" && typeof Symbol.iterator === "symbol" ? function (obj) { return typeof obj; } : function (obj) { return obj && typeof Symbol === "function" && obj.constructor === Symbol && obj !== Symbol.prototype ? "symbol" : typeof obj; };

var _createClass = (function () { function defineProperties(target, props) { for (var i = 0; i < props.length; i++) { var descriptor = props[i]; descriptor.enumerable = descriptor.enumerable || false; descriptor.configurable = true; if ("value" in descriptor) descriptor.writable = true; Object.defineProperty(target, descriptor.key, descriptor); } } return function (Constructor, protoProps, staticProps) { if (protoProps) defineProperties(Constructor.prototype, protoProps); if (staticProps) defineProperties(Constructor, staticProps); return Constructor; }; })();

function _classCallCheck(instance, Constructor) { if (!(instance instanceof Constructor)) { throw new TypeError("Cannot call a class as a function"); } }

function _possibleConstructorReturn(self, call) { if (!self) { throw new ReferenceError("this hasn't been initialised - super() hasn't been called"); } return call && (typeof call === "object" || typeof call === "function") ? call : self; }

function _inherits(subClass, superClass) { if (typeof superClass !== "function" && superClass !== null) { throw new TypeError("Super expression must either be null or a function, not " + typeof superClass); } subClass.prototype = Object.create(superClass && superClass.prototype, { constructor: { value: subClass, enumerable: false, writable: true, configurable: true } }); if (superClass) Object.setPrototypeOf ? Object.setPrototypeOf(subClass, superClass) : subClass.__proto__ = superClass; }

<<<<<<< HEAD
var escodegen = __webpack_require__(10);
var NodeObfuscator_1 = __webpack_require__(6);
var Nodes_1 = __webpack_require__(5);
=======
var escodegen = __webpack_require__(12);
var AbstractNodeObfuscator_1 = __webpack_require__(9);
var BooleanLiteralReplacer_1 = __webpack_require__(55);
var Nodes_1 = __webpack_require__(2);
var NumberLiteralReplacer_1 = __webpack_require__(22);
var StringLiteralReplacer_1 = __webpack_require__(19);
>>>>>>> 875ee1ac

var LiteralObfuscator = function (_AbstractNodeObfuscat) {
    _inherits(LiteralObfuscator, _AbstractNodeObfuscat);

    function LiteralObfuscator() {
        _classCallCheck(this, LiteralObfuscator);

        return _possibleConstructorReturn(this, (LiteralObfuscator.__proto__ || Object.getPrototypeOf(LiteralObfuscator)).apply(this, arguments));
    }

    _createClass(LiteralObfuscator, [{
        key: 'obfuscateNode',
        value: function obfuscateNode(literalNode, parentNode) {
            if (Nodes_1.Nodes.isPropertyNode(parentNode) && parentNode.key === literalNode) {
                return;
            }
            var content = void 0;
            switch (_typeof(literalNode.value)) {
                case 'boolean':
                    content = new BooleanLiteralReplacer_1.BooleanLiteralReplacer(this.nodes, this.options).replace(literalNode.value);
                    break;
                case 'number':
                    content = new NumberLiteralReplacer_1.NumberLiteralReplacer(this.nodes, this.options).replace(literalNode.value);
                    break;
                case 'string':
                    content = new StringLiteralReplacer_1.StringLiteralReplacer(this.nodes, this.options).replace(literalNode.value);
                    break;
                default:
                    return;
            }
            literalNode['x-verbatim-property'] = {
                content: content,
                precedence: escodegen.Precedence.Primary
            };
        }
    }]);

    return LiteralObfuscator;
}(AbstractNodeObfuscator_1.AbstractNodeObfuscator);

exports.LiteralObfuscator = LiteralObfuscator;

/***/ },
/* 51 */
/***/ function(module, exports, __webpack_require__) {

"use strict";
"use strict";

var _createClass = (function () { function defineProperties(target, props) { for (var i = 0; i < props.length; i++) { var descriptor = props[i]; descriptor.enumerable = descriptor.enumerable || false; descriptor.configurable = true; if ("value" in descriptor) descriptor.writable = true; Object.defineProperty(target, descriptor.key, descriptor); } } return function (Constructor, protoProps, staticProps) { if (protoProps) defineProperties(Constructor.prototype, protoProps); if (staticProps) defineProperties(Constructor, staticProps); return Constructor; }; })();

function _classCallCheck(instance, Constructor) { if (!(instance instanceof Constructor)) { throw new TypeError("Cannot call a class as a function"); } }

function _possibleConstructorReturn(self, call) { if (!self) { throw new ReferenceError("this hasn't been initialised - super() hasn't been called"); } return call && (typeof call === "object" || typeof call === "function") ? call : self; }

function _inherits(subClass, superClass) { if (typeof superClass !== "function" && superClass !== null) { throw new TypeError("Super expression must either be null or a function, not " + typeof superClass); } subClass.prototype = Object.create(superClass && superClass.prototype, { constructor: { value: subClass, enumerable: false, writable: true, configurable: true } }); if (superClass) Object.setPrototypeOf ? Object.setPrototypeOf(subClass, superClass) : subClass.__proto__ = superClass; }

var escodegen = __webpack_require__(12);
var estraverse = __webpack_require__(5);
var NodeType_1 = __webpack_require__(7);
<<<<<<< HEAD
var NodeObfuscator_1 = __webpack_require__(6);
var Nodes_1 = __webpack_require__(5);
=======
var AbstractNodeObfuscator_1 = __webpack_require__(9);
var Nodes_1 = __webpack_require__(2);
var StringLiteralReplacer_1 = __webpack_require__(19);
>>>>>>> 875ee1ac

var MemberExpressionObfuscator = function (_AbstractNodeObfuscat) {
    _inherits(MemberExpressionObfuscator, _AbstractNodeObfuscat);

    function MemberExpressionObfuscator() {
        _classCallCheck(this, MemberExpressionObfuscator);

        return _possibleConstructorReturn(this, (MemberExpressionObfuscator.__proto__ || Object.getPrototypeOf(MemberExpressionObfuscator)).apply(this, arguments));
    }

    _createClass(MemberExpressionObfuscator, [{
        key: 'obfuscateNode',
        value: function obfuscateNode(memberExpressionNode) {
            var _this2 = this;

            estraverse.replace(memberExpressionNode.property, {
                enter: function enter(node, parentNode) {
                    if (Nodes_1.Nodes.isLiteralNode(node)) {
                        _this2.obfuscateLiteralProperty(node);
                        return;
                    }
                    if (Nodes_1.Nodes.isIdentifierNode(node)) {
                        if (memberExpressionNode.computed) {
                            return;
                        }
                        memberExpressionNode.computed = true;
                        _this2.obfuscateIdentifierProperty(node);
                    }
                }
            });
        }
    }, {
        key: 'obfuscateIdentifierProperty',
        value: function obfuscateIdentifierProperty(node) {
            var nodeValue = node.name,
                literalNode = {
                raw: '\'' + nodeValue + '\'',
                'x-verbatim-property': {
                    content: new StringLiteralReplacer_1.StringLiteralReplacer(this.nodes, this.options).replace(nodeValue),
                    precedence: escodegen.Precedence.Primary
                },
                type: NodeType_1.NodeType.Literal,
                value: nodeValue
            };
            delete node.name;
            Object.assign(node, literalNode);
        }
    }, {
        key: 'obfuscateLiteralProperty',
        value: function obfuscateLiteralProperty(node) {
            if (typeof node.value === 'string' && !node['x-verbatim-property']) {
                node['x-verbatim-property'] = {
                    content: new StringLiteralReplacer_1.StringLiteralReplacer(this.nodes, this.options).replace(node.value),
                    precedence: escodegen.Precedence.Primary
                };
            }
        }
    }]);

    return MemberExpressionObfuscator;
}(AbstractNodeObfuscator_1.AbstractNodeObfuscator);

exports.MemberExpressionObfuscator = MemberExpressionObfuscator;

/***/ },
/* 52 */
/***/ function(module, exports, __webpack_require__) {

"use strict";
"use strict";

var _createClass = (function () { function defineProperties(target, props) { for (var i = 0; i < props.length; i++) { var descriptor = props[i]; descriptor.enumerable = descriptor.enumerable || false; descriptor.configurable = true; if ("value" in descriptor) descriptor.writable = true; Object.defineProperty(target, descriptor.key, descriptor); } } return function (Constructor, protoProps, staticProps) { if (protoProps) defineProperties(Constructor.prototype, protoProps); if (staticProps) defineProperties(Constructor, staticProps); return Constructor; }; })();

function _classCallCheck(instance, Constructor) { if (!(instance instanceof Constructor)) { throw new TypeError("Cannot call a class as a function"); } }

function _possibleConstructorReturn(self, call) { if (!self) { throw new ReferenceError("this hasn't been initialised - super() hasn't been called"); } return call && (typeof call === "object" || typeof call === "function") ? call : self; }

function _inherits(subClass, superClass) { if (typeof superClass !== "function" && superClass !== null) { throw new TypeError("Super expression must either be null or a function, not " + typeof superClass); } subClass.prototype = Object.create(superClass && superClass.prototype, { constructor: { value: subClass, enumerable: false, writable: true, configurable: true } }); if (superClass) Object.setPrototypeOf ? Object.setPrototypeOf(subClass, superClass) : subClass.__proto__ = superClass; }

<<<<<<< HEAD
var estraverse = __webpack_require__(4);
var NodeObfuscator_1 = __webpack_require__(6);
var Nodes_1 = __webpack_require__(5);
=======
var estraverse = __webpack_require__(5);
var AbstractNodeObfuscator_1 = __webpack_require__(9);
var Nodes_1 = __webpack_require__(2);
>>>>>>> 875ee1ac
var Utils_1 = __webpack_require__(0);
var StringLiteralReplacer_1 = __webpack_require__(19);

var MethodDefinitionObfuscator = function (_AbstractNodeObfuscat) {
    _inherits(MethodDefinitionObfuscator, _AbstractNodeObfuscat);

    function MethodDefinitionObfuscator() {
        _classCallCheck(this, MethodDefinitionObfuscator);

        var _this = _possibleConstructorReturn(this, (MethodDefinitionObfuscator.__proto__ || Object.getPrototypeOf(MethodDefinitionObfuscator)).apply(this, arguments));

        _this.ignoredNames = ['constructor'];
        return _this;
    }

    _createClass(MethodDefinitionObfuscator, [{
        key: 'obfuscateNode',
        value: function obfuscateNode(methodDefinitionNode, parentNode) {
            this.replaceMethodName(methodDefinitionNode);
        }
    }, {
        key: 'replaceMethodName',
        value: function replaceMethodName(methodDefinitionNode) {
            var _this2 = this;

            estraverse.replace(methodDefinitionNode.key, {
                enter: function enter(node) {
                    if (Nodes_1.Nodes.isIdentifierNode(node) && !Utils_1.Utils.arrayContains(_this2.ignoredNames, node.name) && methodDefinitionNode.computed === false) {
                        methodDefinitionNode.computed = true;
                        node.name = new StringLiteralReplacer_1.StringLiteralReplacer(_this2.nodes, _this2.options).replace(node.name);
                        return;
                    }
                    return estraverse.VisitorOption.Skip;
                }
            });
        }
    }]);

    return MethodDefinitionObfuscator;
}(AbstractNodeObfuscator_1.AbstractNodeObfuscator);

exports.MethodDefinitionObfuscator = MethodDefinitionObfuscator;

/***/ },
/* 53 */
/***/ function(module, exports, __webpack_require__) {

"use strict";
"use strict";

var _createClass = (function () { function defineProperties(target, props) { for (var i = 0; i < props.length; i++) { var descriptor = props[i]; descriptor.enumerable = descriptor.enumerable || false; descriptor.configurable = true; if ("value" in descriptor) descriptor.writable = true; Object.defineProperty(target, descriptor.key, descriptor); } } return function (Constructor, protoProps, staticProps) { if (protoProps) defineProperties(Constructor.prototype, protoProps); if (staticProps) defineProperties(Constructor, staticProps); return Constructor; }; })();

function _classCallCheck(instance, Constructor) { if (!(instance instanceof Constructor)) { throw new TypeError("Cannot call a class as a function"); } }

function _possibleConstructorReturn(self, call) { if (!self) { throw new ReferenceError("this hasn't been initialised - super() hasn't been called"); } return call && (typeof call === "object" || typeof call === "function") ? call : self; }

function _inherits(subClass, superClass) { if (typeof superClass !== "function" && superClass !== null) { throw new TypeError("Super expression must either be null or a function, not " + typeof superClass); } subClass.prototype = Object.create(superClass && superClass.prototype, { constructor: { value: subClass, enumerable: false, writable: true, configurable: true } }); if (superClass) Object.setPrototypeOf ? Object.setPrototypeOf(subClass, superClass) : subClass.__proto__ = superClass; }

var escodegen = __webpack_require__(12);
var estraverse = __webpack_require__(5);
var NodeType_1 = __webpack_require__(7);
<<<<<<< HEAD
var NodeObfuscator_1 = __webpack_require__(6);
var Nodes_1 = __webpack_require__(5);
=======
var AbstractNodeObfuscator_1 = __webpack_require__(9);
var Nodes_1 = __webpack_require__(2);
>>>>>>> 875ee1ac
var Utils_1 = __webpack_require__(0);

var ObjectExpressionObfuscator = function (_AbstractNodeObfuscat) {
    _inherits(ObjectExpressionObfuscator, _AbstractNodeObfuscat);

    function ObjectExpressionObfuscator() {
        _classCallCheck(this, ObjectExpressionObfuscator);

        return _possibleConstructorReturn(this, (ObjectExpressionObfuscator.__proto__ || Object.getPrototypeOf(ObjectExpressionObfuscator)).apply(this, arguments));
    }

    _createClass(ObjectExpressionObfuscator, [{
        key: 'obfuscateNode',
        value: function obfuscateNode(objectExpressionNode) {
            var _this2 = this;

            objectExpressionNode.properties.forEach(function (property) {
                if (property.shorthand) {
                    property.shorthand = false;
                }
                estraverse.replace(property.key, {
                    enter: function enter(node, parentNode) {
                        if (Nodes_1.Nodes.isLiteralNode(node)) {
                            _this2.obfuscateLiteralPropertyKey(node);
                            return;
                        }
                        if (Nodes_1.Nodes.isIdentifierNode(node)) {
                            _this2.obfuscateIdentifierPropertyKey(node);
                        }
                    }
                });
            });
        }
    }, {
        key: 'obfuscateLiteralPropertyKey',
        value: function obfuscateLiteralPropertyKey(node) {
            if (typeof node.value === 'string' && !node['x-verbatim-property']) {
                node['x-verbatim-property'] = {
                    content: Utils_1.Utils.stringToUnicode(node.value),
                    precedence: escodegen.Precedence.Primary
                };
            }
        }
    }, {
        key: 'obfuscateIdentifierPropertyKey',
        value: function obfuscateIdentifierPropertyKey(node) {
            var nodeValue = node.name,
                literalNode = {
                raw: '\'' + nodeValue + '\'',
                'x-verbatim-property': {
                    content: Utils_1.Utils.stringToUnicode(nodeValue),
                    precedence: escodegen.Precedence.Primary
                },
                type: NodeType_1.NodeType.Literal,
                value: nodeValue
            };
            delete node.name;
            Object.assign(node, literalNode);
        }
    }]);

    return ObjectExpressionObfuscator;
}(AbstractNodeObfuscator_1.AbstractNodeObfuscator);

exports.ObjectExpressionObfuscator = ObjectExpressionObfuscator;

/***/ },
/* 54 */
/***/ function(module, exports, __webpack_require__) {

"use strict";
"use strict";

var _createClass = (function () { function defineProperties(target, props) { for (var i = 0; i < props.length; i++) { var descriptor = props[i]; descriptor.enumerable = descriptor.enumerable || false; descriptor.configurable = true; if ("value" in descriptor) descriptor.writable = true; Object.defineProperty(target, descriptor.key, descriptor); } } return function (Constructor, protoProps, staticProps) { if (protoProps) defineProperties(Constructor.prototype, protoProps); if (staticProps) defineProperties(Constructor, staticProps); return Constructor; }; })();

function _classCallCheck(instance, Constructor) { if (!(instance instanceof Constructor)) { throw new TypeError("Cannot call a class as a function"); } }

function _possibleConstructorReturn(self, call) { if (!self) { throw new ReferenceError("this hasn't been initialised - super() hasn't been called"); } return call && (typeof call === "object" || typeof call === "function") ? call : self; }

function _inherits(subClass, superClass) { if (typeof superClass !== "function" && superClass !== null) { throw new TypeError("Super expression must either be null or a function, not " + typeof superClass); } subClass.prototype = Object.create(superClass && superClass.prototype, { constructor: { value: subClass, enumerable: false, writable: true, configurable: true } }); if (superClass) Object.setPrototypeOf ? Object.setPrototypeOf(subClass, superClass) : subClass.__proto__ = superClass; }

var estraverse = __webpack_require__(5);
var NodeType_1 = __webpack_require__(7);
<<<<<<< HEAD
var NodeObfuscator_1 = __webpack_require__(6);
var NodeUtils_1 = __webpack_require__(1);

var VariableDeclarationObfuscator = function (_NodeObfuscator_1$Nod) {
    _inherits(VariableDeclarationObfuscator, _NodeObfuscator_1$Nod);

    function VariableDeclarationObfuscator() {
        _classCallCheck(this, VariableDeclarationObfuscator);

        var _this = _possibleConstructorReturn(this, (VariableDeclarationObfuscator.__proto__ || Object.getPrototypeOf(VariableDeclarationObfuscator)).apply(this, arguments));

        _this.variableNames = new Map();
=======
var AbstractNodeObfuscator_1 = __webpack_require__(9);
var IdentifierReplacer_1 = __webpack_require__(15);
var Nodes_1 = __webpack_require__(2);
var NodeUtils_1 = __webpack_require__(1);

var VariableDeclarationObfuscator = function (_AbstractNodeObfuscat) {
    _inherits(VariableDeclarationObfuscator, _AbstractNodeObfuscat);

    function VariableDeclarationObfuscator(nodes, options) {
        _classCallCheck(this, VariableDeclarationObfuscator);

        var _this = _possibleConstructorReturn(this, (VariableDeclarationObfuscator.__proto__ || Object.getPrototypeOf(VariableDeclarationObfuscator)).call(this, nodes, options));

        _this.identifierReplacer = new IdentifierReplacer_1.IdentifierReplacer(_this.nodes, _this.options);
>>>>>>> 875ee1ac
        return _this;
    }

    _createClass(VariableDeclarationObfuscator, [{
        key: 'obfuscateNode',
        value: function obfuscateNode(variableDeclarationNode, parentNode) {
            if (parentNode.type === NodeType_1.NodeType.Program) {
                return;
            }
            this.storeVariableNames(variableDeclarationNode);
            this.replaceVariableNames(variableDeclarationNode, parentNode);
        }
    }, {
        key: 'storeVariableNames',
        value: function storeVariableNames(variableDeclarationNode) {
            var _this2 = this;

            variableDeclarationNode.declarations.forEach(function (declarationNode) {
                NodeUtils_1.NodeUtils.typedReplace(declarationNode.id, NodeType_1.NodeType.Identifier, {
                    enter: function enter(node) {
                        return _this2.identifierReplacer.storeNames(node.name);
                    }
                });
            });
        }
    }, {
        key: 'replaceVariableNames',
        value: function replaceVariableNames(variableDeclarationNode, variableParentNode) {
            var _this3 = this;

            var scopeNode = variableDeclarationNode.kind === 'var' ? NodeUtils_1.NodeUtils.getBlockScopeOfNode(variableDeclarationNode) : variableParentNode;
            estraverse.replace(scopeNode, {
                enter: function enter(node, parentNode) {
<<<<<<< HEAD
                    if (!node.obfuscated) {
                        _this3.replaceIdentifiersWithRandomNames(node, parentNode, _this3.variableNames);
=======
                    if (!node.obfuscated && Nodes_1.Nodes.isReplaceableIdentifierNode(node, parentNode)) {
                        node.name = _this3.identifierReplacer.replace(node.name);
>>>>>>> 875ee1ac
                    }
                }
            });
        }
    }]);

    return VariableDeclarationObfuscator;
}(AbstractNodeObfuscator_1.AbstractNodeObfuscator);

exports.VariableDeclarationObfuscator = VariableDeclarationObfuscator;

/***/ },
/* 55 */
/***/ function(module, exports, __webpack_require__) {

"use strict";
"use strict";

var _createClass = (function () { function defineProperties(target, props) { for (var i = 0; i < props.length; i++) { var descriptor = props[i]; descriptor.enumerable = descriptor.enumerable || false; descriptor.configurable = true; if ("value" in descriptor) descriptor.writable = true; Object.defineProperty(target, descriptor.key, descriptor); } } return function (Constructor, protoProps, staticProps) { if (protoProps) defineProperties(Constructor.prototype, protoProps); if (staticProps) defineProperties(Constructor, staticProps); return Constructor; }; })();

function _classCallCheck(instance, Constructor) { if (!(instance instanceof Constructor)) { throw new TypeError("Cannot call a class as a function"); } }

function _possibleConstructorReturn(self, call) { if (!self) { throw new ReferenceError("this hasn't been initialised - super() hasn't been called"); } return call && (typeof call === "object" || typeof call === "function") ? call : self; }

function _inherits(subClass, superClass) { if (typeof superClass !== "function" && superClass !== null) { throw new TypeError("Super expression must either be null or a function, not " + typeof superClass); } subClass.prototype = Object.create(superClass && superClass.prototype, { constructor: { value: subClass, enumerable: false, writable: true, configurable: true } }); if (superClass) Object.setPrototypeOf ? Object.setPrototypeOf(subClass, superClass) : subClass.__proto__ = superClass; }

var JSFuck_1 = __webpack_require__(21);
var AbstractReplacer_1 = __webpack_require__(14);

var BooleanLiteralReplacer = function (_AbstractReplacer_1$A) {
    _inherits(BooleanLiteralReplacer, _AbstractReplacer_1$A);

    function BooleanLiteralReplacer() {
        _classCallCheck(this, BooleanLiteralReplacer);

        return _possibleConstructorReturn(this, (BooleanLiteralReplacer.__proto__ || Object.getPrototypeOf(BooleanLiteralReplacer)).apply(this, arguments));
    }

    _createClass(BooleanLiteralReplacer, [{
        key: 'replace',
        value: function replace(nodeValue) {
            return nodeValue ? JSFuck_1.JSFuck.True : JSFuck_1.JSFuck.False;
        }
    }]);

    return BooleanLiteralReplacer;
}(AbstractReplacer_1.AbstractReplacer);

exports.BooleanLiteralReplacer = BooleanLiteralReplacer;

/***/ },
/* 56 */
/***/ function(module, exports, __webpack_require__) {

"use strict";
"use strict";

var _typeof = typeof Symbol === "function" && typeof Symbol.iterator === "symbol" ? function (obj) { return typeof obj; } : function (obj) { return obj && typeof Symbol === "function" && obj.constructor === Symbol && obj !== Symbol.prototype ? "symbol" : typeof obj; };

function _classCallCheck(instance, Constructor) { if (!(instance instanceof Constructor)) { throw new TypeError("Cannot call a class as a function"); } }

var __decorate = undefined && undefined.__decorate || function (decorators, target, key, desc) {
    var c = arguments.length,
        r = c < 3 ? target : desc === null ? desc = Object.getOwnPropertyDescriptor(target, key) : desc,
        d;
    if ((typeof Reflect === "undefined" ? "undefined" : _typeof(Reflect)) === "object" && typeof Reflect.decorate === "function") r = Reflect.decorate(decorators, target, key, desc);else for (var i = decorators.length - 1; i >= 0; i--) {
        if (d = decorators[i]) r = (c < 3 ? d(r) : c > 3 ? d(target, key, r) : d(target, key)) || r;
    }return c > 3 && r && Object.defineProperty(target, key, r), r;
};
var __metadata = undefined && undefined.__metadata || function (k, v) {
    if ((typeof Reflect === "undefined" ? "undefined" : _typeof(Reflect)) === "object" && typeof Reflect.metadata === "function") return Reflect.metadata(k, v);
};
var class_validator_1 = __webpack_require__(82);
var TSourceMapMode_1 = __webpack_require__(79);
var TUnicodeArrayEncoding_1 = __webpack_require__(80);
var DefaultPreset_1 = __webpack_require__(23);
var OptionsNormalizer_1 = __webpack_require__(57);
var ValidationErrorsFormatter_1 = __webpack_require__(58);

var Options = function Options(obfuscatorOptions) {
    _classCallCheck(this, Options);

    Object.assign(this, DefaultPreset_1.DEFAULT_PRESET, obfuscatorOptions);
    var errors = class_validator_1.validateSync(this, Options.validatorOptions);
    if (errors.length) {
        throw new ReferenceError("Validation failed. errors:\n" + ValidationErrorsFormatter_1.ValidationErrorsFormatter.format(errors));
    }
    Object.assign(this, OptionsNormalizer_1.OptionsNormalizer.normalizeOptions(this));
};

Options.validatorOptions = {
    validationError: {
        target: false
    }
};
__decorate([class_validator_1.IsBoolean(), __metadata('design:type', Boolean)], Options.prototype, "compact", void 0);
__decorate([class_validator_1.IsBoolean(), __metadata('design:type', Boolean)], Options.prototype, "debugProtection", void 0);
__decorate([class_validator_1.IsBoolean(), __metadata('design:type', Boolean)], Options.prototype, "debugProtectionInterval", void 0);
__decorate([class_validator_1.IsBoolean(), __metadata('design:type', Boolean)], Options.prototype, "disableConsoleOutput", void 0);
__decorate([class_validator_1.IsArray(), class_validator_1.ArrayUnique(), class_validator_1.IsString({
    each: true
}), __metadata('design:type', Array)], Options.prototype, "domainLock", void 0);
__decorate([class_validator_1.IsArray(), class_validator_1.ArrayUnique(), class_validator_1.IsString({
    each: true
}), __metadata('design:type', Array)], Options.prototype, "reservedNames", void 0);
__decorate([class_validator_1.IsBoolean(), __metadata('design:type', Boolean)], Options.prototype, "rotateUnicodeArray", void 0);
__decorate([class_validator_1.IsBoolean(), __metadata('design:type', Boolean)], Options.prototype, "selfDefending", void 0);
__decorate([class_validator_1.IsBoolean(), __metadata('design:type', Boolean)], Options.prototype, "sourceMap", void 0);
__decorate([class_validator_1.IsString(), class_validator_1.ValidateIf(function (options) {
    return Boolean(options.sourceMapBaseUrl);
}), class_validator_1.IsUrl({
    require_protocol: true,
    require_valid_protocol: true
}), __metadata('design:type', String)], Options.prototype, "sourceMapBaseUrl", void 0);
__decorate([class_validator_1.IsString(), __metadata('design:type', String)], Options.prototype, "sourceMapFileName", void 0);
__decorate([class_validator_1.IsIn(['inline', 'separate']), __metadata('design:type', typeof (_a = typeof TSourceMapMode_1.TSourceMapMode !== 'undefined' && TSourceMapMode_1.TSourceMapMode) === 'function' && _a || Object)], Options.prototype, "sourceMapMode", void 0);
__decorate([class_validator_1.IsBoolean(), __metadata('design:type', Boolean)], Options.prototype, "unicodeArray", void 0);
__decorate([class_validator_1.IsIn([true, false, 'base64', 'rc4']), __metadata('design:type', typeof (_b = typeof TUnicodeArrayEncoding_1.TUnicodeArrayEncoding !== 'undefined' && TUnicodeArrayEncoding_1.TUnicodeArrayEncoding) === 'function' && _b || Object)], Options.prototype, "unicodeArrayEncoding", void 0);
__decorate([class_validator_1.IsNumber(), class_validator_1.Min(0), class_validator_1.Max(1), __metadata('design:type', Number)], Options.prototype, "unicodeArrayThreshold", void 0);
exports.Options = Options;
var _a, _b;

/***/ },
/* 57 */
/***/ function(module, exports, __webpack_require__) {

"use strict";
"use strict";

var _createClass = (function () { function defineProperties(target, props) { for (var i = 0; i < props.length; i++) { var descriptor = props[i]; descriptor.enumerable = descriptor.enumerable || false; descriptor.configurable = true; if ("value" in descriptor) descriptor.writable = true; Object.defineProperty(target, descriptor.key, descriptor); } } return function (Constructor, protoProps, staticProps) { if (protoProps) defineProperties(Constructor.prototype, protoProps); if (staticProps) defineProperties(Constructor, staticProps); return Constructor; }; })();

function _classCallCheck(instance, Constructor) { if (!(instance instanceof Constructor)) { throw new TypeError("Cannot call a class as a function"); } }

var Utils_1 = __webpack_require__(0);

var OptionsNormalizer = function () {
    function OptionsNormalizer() {
        _classCallCheck(this, OptionsNormalizer);
    }

    _createClass(OptionsNormalizer, null, [{
        key: 'normalizeOptions',
        value: function normalizeOptions(options) {
            var normalizedOptions = Object.assign({}, options);
            var _iteratorNormalCompletion = true;
            var _didIteratorError = false;
            var _iteratorError = undefined;

            try {
                for (var _iterator = OptionsNormalizer.normalizerRules[Symbol.iterator](), _step; !(_iteratorNormalCompletion = (_step = _iterator.next()).done); _iteratorNormalCompletion = true) {
                    var normalizerRule = _step.value;

                    normalizedOptions = normalizerRule(normalizedOptions);
                }
            } catch (err) {
                _didIteratorError = true;
                _iteratorError = err;
            } finally {
                try {
                    if (!_iteratorNormalCompletion && _iterator.return) {
                        _iterator.return();
                    }
                } finally {
                    if (_didIteratorError) {
                        throw _iteratorError;
                    }
                }
            }

            return normalizedOptions;
        }
    }, {
        key: 'domainLockRule',
        value: function domainLockRule(options) {
            if (options.domainLock.length) {
                var normalizedDomains = [];
                var _iteratorNormalCompletion2 = true;
                var _didIteratorError2 = false;
                var _iteratorError2 = undefined;

                try {
                    for (var _iterator2 = options.domainLock[Symbol.iterator](), _step2; !(_iteratorNormalCompletion2 = (_step2 = _iterator2.next()).done); _iteratorNormalCompletion2 = true) {
                        var domain = _step2.value;

                        normalizedDomains.push(Utils_1.Utils.extractDomainFromUrl(domain));
                    }
                } catch (err) {
                    _didIteratorError2 = true;
                    _iteratorError2 = err;
                } finally {
                    try {
                        if (!_iteratorNormalCompletion2 && _iterator2.return) {
                            _iterator2.return();
                        }
                    } finally {
                        if (_didIteratorError2) {
                            throw _iteratorError2;
                        }
                    }
                }

                Object.assign(options, {
                    domainLock: normalizedDomains
                });
            }
            return options;
        }
    }, {
        key: 'selfDefendingRule',
        value: function selfDefendingRule(options) {
            if (options.selfDefending) {
                Object.assign(options, OptionsNormalizer.SELF_DEFENDING_OPTIONS);
            }
            return options;
        }
    }, {
        key: 'sourceMapBaseUrl',
        value: function sourceMapBaseUrl(options) {
            var sourceMapBaseUrl = options.sourceMapBaseUrl;
            if (!options.sourceMapFileName) {
                Object.assign(options, {
                    sourceMapBaseUrl: ''
                });
                return options;
            }
            if (sourceMapBaseUrl && !sourceMapBaseUrl.endsWith('/')) {
                Object.assign(options, {
                    sourceMapBaseUrl: sourceMapBaseUrl + '/'
                });
            }
            return options;
        }
    }, {
        key: 'sourceMapFileName',
        value: function sourceMapFileName(options) {
            var sourceMapFileName = options.sourceMapFileName;
            if (sourceMapFileName) {
                sourceMapFileName = sourceMapFileName.replace(/^\/+/, '').split('.')[0];
                Object.assign(options, {
                    sourceMapFileName: sourceMapFileName + '.js.map'
                });
            }
            return options;
        }
    }, {
        key: 'unicodeArrayRule',
        value: function unicodeArrayRule(options) {
            if (!options.unicodeArray) {
                Object.assign(options, OptionsNormalizer.DISABLED_UNICODE_ARRAY_OPTIONS);
            }
            return options;
        }
    }, {
        key: 'unicodeArrayEncodingRule',
        value: function unicodeArrayEncodingRule(options) {
            if (options.unicodeArrayEncoding === true) {
                Object.assign(options, OptionsNormalizer.UNICODE_ARRAY_ENCODING_OPTIONS);
            }
            return options;
        }
    }, {
        key: 'unicodeArrayThresholdRule',
        value: function unicodeArrayThresholdRule(options) {
            if (options.unicodeArrayThreshold === 0) {
                Object.assign(options, OptionsNormalizer.DISABLED_UNICODE_ARRAY_OPTIONS);
            }
            return options;
        }
    }]);

    return OptionsNormalizer;
}();

OptionsNormalizer.DISABLED_UNICODE_ARRAY_OPTIONS = {
    rotateUnicodeArray: false,
    unicodeArray: false,
    unicodeArrayEncoding: false,
    unicodeArrayThreshold: 0
};
OptionsNormalizer.SELF_DEFENDING_OPTIONS = {
    compact: true,
    selfDefending: true
};
OptionsNormalizer.UNICODE_ARRAY_ENCODING_OPTIONS = {
    unicodeArrayEncoding: 'base64'
};
OptionsNormalizer.normalizerRules = [OptionsNormalizer.domainLockRule, OptionsNormalizer.selfDefendingRule, OptionsNormalizer.sourceMapBaseUrl, OptionsNormalizer.sourceMapFileName, OptionsNormalizer.unicodeArrayRule, OptionsNormalizer.unicodeArrayEncodingRule, OptionsNormalizer.unicodeArrayThresholdRule];
exports.OptionsNormalizer = OptionsNormalizer;

/***/ },
/* 58 */
/***/ function(module, exports) {

"use strict";
"use strict";

var _createClass = (function () { function defineProperties(target, props) { for (var i = 0; i < props.length; i++) { var descriptor = props[i]; descriptor.enumerable = descriptor.enumerable || false; descriptor.configurable = true; if ("value" in descriptor) descriptor.writable = true; Object.defineProperty(target, descriptor.key, descriptor); } } return function (Constructor, protoProps, staticProps) { if (protoProps) defineProperties(Constructor.prototype, protoProps); if (staticProps) defineProperties(Constructor, staticProps); return Constructor; }; })();

function _classCallCheck(instance, Constructor) { if (!(instance instanceof Constructor)) { throw new TypeError("Cannot call a class as a function"); } }

var ValidationErrorsFormatter = function () {
    function ValidationErrorsFormatter() {
        _classCallCheck(this, ValidationErrorsFormatter);
    }

    _createClass(ValidationErrorsFormatter, null, [{
        key: "format",
        value: function format(validationErrors) {
            var errorsArray = [];
            var _iteratorNormalCompletion = true;
            var _didIteratorError = false;
            var _iteratorError = undefined;

            try {
                for (var _iterator = validationErrors[Symbol.iterator](), _step; !(_iteratorNormalCompletion = (_step = _iterator.next()).done); _iteratorNormalCompletion = true) {
                    var error = _step.value;

                    errorsArray.push(ValidationErrorsFormatter.formatError(error));
                }
            } catch (err) {
                _didIteratorError = true;
                _iteratorError = err;
            } finally {
                try {
                    if (!_iteratorNormalCompletion && _iterator.return) {
                        _iterator.return();
                    }
                } finally {
                    if (_didIteratorError) {
                        throw _iteratorError;
                    }
                }
            }

            return errorsArray.join('\n');
        }
    }, {
        key: "formatError",
        value: function formatError(validationError) {
            var errorString = "`" + validationError.property + "` errors:\n",
                constraints = validationError.constraints;
            for (var constraint in constraints) {
                if (!constraints.hasOwnProperty(constraint)) {
                    continue;
                }
                errorString += "    - " + constraints[constraint] + "\n";
            }
            return errorString;
        }
    }]);

    return ValidationErrorsFormatter;
}();

exports.ValidationErrorsFormatter = ValidationErrorsFormatter;

/***/ },
/* 59 */
/***/ function(module, exports, __webpack_require__) {

"use strict";
"use strict";

var _createClass = (function () { function defineProperties(target, props) { for (var i = 0; i < props.length; i++) { var descriptor = props[i]; descriptor.enumerable = descriptor.enumerable || false; descriptor.configurable = true; if ("value" in descriptor) descriptor.writable = true; Object.defineProperty(target, descriptor.key, descriptor); } } return function (Constructor, protoProps, staticProps) { if (protoProps) defineProperties(Constructor.prototype, protoProps); if (staticProps) defineProperties(Constructor, staticProps); return Constructor; }; })();

function _classCallCheck(instance, Constructor) { if (!(instance instanceof Constructor)) { throw new TypeError("Cannot call a class as a function"); } }

var estraverse = __webpack_require__(5);
var NodeType_1 = __webpack_require__(7);
var FunctionDeclarationCalleeDataExtractor_1 = __webpack_require__(60);
var FunctionExpressionCalleeDataExtractor_1 = __webpack_require__(61);
var ObjectExpressionCalleeDataExtractor_1 = __webpack_require__(62);
var Nodes_1 = __webpack_require__(2);
var NodeUtils_1 = __webpack_require__(1);

var StackTraceAnalyzer = function () {
    function StackTraceAnalyzer(blockScopeBody) {
        _classCallCheck(this, StackTraceAnalyzer);

        this.calleeDataExtractors = new Map([[NodeType_1.NodeType.FunctionDeclaration, FunctionDeclarationCalleeDataExtractor_1.FunctionDeclarationCalleeDataExtractor], [NodeType_1.NodeType.FunctionExpression, FunctionExpressionCalleeDataExtractor_1.FunctionExpressionCalleeDataExtractor], [NodeType_1.NodeType.ObjectExpression, ObjectExpressionCalleeDataExtractor_1.ObjectExpressionCalleeDataExtractor]]);
        this.blockScopeBody = blockScopeBody;
    }

    _createClass(StackTraceAnalyzer, [{
        key: 'analyze',
        value: function analyze() {
            return this.analyzeRecursive(this.blockScopeBody);
        }
    }, {
        key: 'analyzeRecursive',
        value: function analyzeRecursive(blockScopeBody) {
            var _this = this;

            var limitIndex = StackTraceAnalyzer.getLimitIndex(blockScopeBody.length);
            var stackTraceData = [];

            var _loop = function _loop(index, blockScopeBodyLength) {
                var rootNode = blockScopeBody[index];
                if (index > limitIndex) {
                    return 'break';
                }
                estraverse.traverse(rootNode, {
                    enter: function enter(node) {
                        if (!Nodes_1.Nodes.isCallExpressionNode(node) || rootNode.parentNode !== NodeUtils_1.NodeUtils.getBlockScopeOfNode(node)) {
                            return;
                        }
                        _this.calleeDataExtractors.forEach(function (calleeDataExtractor) {
                            var calleeData = new calleeDataExtractor(blockScopeBody, node.callee).extract();
                            if (!calleeData) {
                                return;
                            }
                            stackTraceData.push(Object.assign({}, calleeData, {
                                stackTrace: _this.analyzeRecursive(calleeData.callee.body)
                            }));
                        });
                    }
                });
            };

            for (var index = 0, blockScopeBodyLength = blockScopeBody.length; index < blockScopeBodyLength; index++) {
                var _ret = _loop(index, blockScopeBodyLength);

                if (_ret === 'break') break;
            }
            return stackTraceData;
        }
    }], [{
        key: 'getLimitIndex',
        value: function getLimitIndex(blockScopeBodyLength) {
            var lastIndex = blockScopeBodyLength - 1;
            var limitThresholdActivationIndex = StackTraceAnalyzer.limitThresholdActivationLength - 1;
            var limitIndex = lastIndex;
            if (lastIndex > limitThresholdActivationIndex) {
                limitIndex = Math.round(limitThresholdActivationIndex + lastIndex * StackTraceAnalyzer.limitThreshold);
                if (limitIndex > lastIndex) {
                    limitIndex = lastIndex;
                }
            }
            return limitIndex;
        }
    }]);

    return StackTraceAnalyzer;
}();

StackTraceAnalyzer.limitThresholdActivationLength = 25;
StackTraceAnalyzer.limitThreshold = 0.002;
exports.StackTraceAnalyzer = StackTraceAnalyzer;

/***/ },
/* 60 */
/***/ function(module, exports, __webpack_require__) {

"use strict";
"use strict";

var _createClass = (function () { function defineProperties(target, props) { for (var i = 0; i < props.length; i++) { var descriptor = props[i]; descriptor.enumerable = descriptor.enumerable || false; descriptor.configurable = true; if ("value" in descriptor) descriptor.writable = true; Object.defineProperty(target, descriptor.key, descriptor); } } return function (Constructor, protoProps, staticProps) { if (protoProps) defineProperties(Constructor.prototype, protoProps); if (staticProps) defineProperties(Constructor, staticProps); return Constructor; }; })();

function _classCallCheck(instance, Constructor) { if (!(instance instanceof Constructor)) { throw new TypeError("Cannot call a class as a function"); } }

var estraverse = __webpack_require__(5);
var Nodes_1 = __webpack_require__(2);
var NodeUtils_1 = __webpack_require__(1);

var FunctionDeclarationCalleeDataExtractor = function () {
    function FunctionDeclarationCalleeDataExtractor(blockScopeBody, callee) {
        _classCallCheck(this, FunctionDeclarationCalleeDataExtractor);

        this.blockScopeBody = blockScopeBody;
        this.callee = callee;
    }

    _createClass(FunctionDeclarationCalleeDataExtractor, [{
        key: 'extract',
        value: function extract() {
            var calleeBlockStatement = null;
            if (Nodes_1.Nodes.isIdentifierNode(this.callee)) {
                calleeBlockStatement = this.getCalleeBlockStatement(NodeUtils_1.NodeUtils.getBlockScopeOfNode(this.blockScopeBody[0]), this.callee.name);
            }
            if (!calleeBlockStatement) {
                return null;
            }
            return {
                callee: calleeBlockStatement,
                name: this.callee.name
            };
        }
    }, {
        key: 'getCalleeBlockStatement',
        value: function getCalleeBlockStatement(node, name) {
            var calleeBlockStatement = null;
            estraverse.traverse(node, {
                enter: function enter(node) {
                    if (Nodes_1.Nodes.isFunctionDeclarationNode(node) && node.id.name === name) {
                        calleeBlockStatement = node.body;
                        return estraverse.VisitorOption.Break;
                    }
                }
            });
            return calleeBlockStatement;
        }
    }]);

    return FunctionDeclarationCalleeDataExtractor;
}();

exports.FunctionDeclarationCalleeDataExtractor = FunctionDeclarationCalleeDataExtractor;

/***/ },
/* 61 */
/***/ function(module, exports, __webpack_require__) {

"use strict";
"use strict";

var _createClass = (function () { function defineProperties(target, props) { for (var i = 0; i < props.length; i++) { var descriptor = props[i]; descriptor.enumerable = descriptor.enumerable || false; descriptor.configurable = true; if ("value" in descriptor) descriptor.writable = true; Object.defineProperty(target, descriptor.key, descriptor); } } return function (Constructor, protoProps, staticProps) { if (protoProps) defineProperties(Constructor.prototype, protoProps); if (staticProps) defineProperties(Constructor, staticProps); return Constructor; }; })();

function _classCallCheck(instance, Constructor) { if (!(instance instanceof Constructor)) { throw new TypeError("Cannot call a class as a function"); } }

var estraverse = __webpack_require__(5);
var Nodes_1 = __webpack_require__(2);
var NodeUtils_1 = __webpack_require__(1);

var FunctionExpressionCalleeDataExtractor = function () {
    function FunctionExpressionCalleeDataExtractor(blockScopeBody, callee) {
        _classCallCheck(this, FunctionExpressionCalleeDataExtractor);

        this.blockScopeBody = blockScopeBody;
        this.callee = callee;
    }

    _createClass(FunctionExpressionCalleeDataExtractor, [{
        key: 'extract',
        value: function extract() {
            var calleeBlockStatement = null;
            if (Nodes_1.Nodes.isIdentifierNode(this.callee)) {
                calleeBlockStatement = this.getCalleeBlockStatement(NodeUtils_1.NodeUtils.getBlockScopeOfNode(this.blockScopeBody[0]), this.callee.name);
            }
            if (Nodes_1.Nodes.isFunctionExpressionNode(this.callee)) {
                calleeBlockStatement = this.callee.body;
            }
            if (!calleeBlockStatement) {
                return null;
            }
            return {
                callee: calleeBlockStatement,
                name: this.callee.name || null
            };
        }
    }, {
        key: 'getCalleeBlockStatement',
        value: function getCalleeBlockStatement(node, name) {
            var calleeBlockStatement = null;
            estraverse.traverse(node, {
                enter: function enter(node, parentNode) {
                    if (Nodes_1.Nodes.isFunctionExpressionNode(node) && Nodes_1.Nodes.isVariableDeclaratorNode(parentNode) && Nodes_1.Nodes.isIdentifierNode(parentNode.id) && parentNode.id.name === name) {
                        calleeBlockStatement = node.body;
                        return estraverse.VisitorOption.Break;
                    }
                }
            });
            return calleeBlockStatement;
        }
    }]);

    return FunctionExpressionCalleeDataExtractor;
}();

exports.FunctionExpressionCalleeDataExtractor = FunctionExpressionCalleeDataExtractor;

/***/ },
/* 62 */
/***/ function(module, exports, __webpack_require__) {

"use strict";
"use strict";

var _createClass = (function () { function defineProperties(target, props) { for (var i = 0; i < props.length; i++) { var descriptor = props[i]; descriptor.enumerable = descriptor.enumerable || false; descriptor.configurable = true; if ("value" in descriptor) descriptor.writable = true; Object.defineProperty(target, descriptor.key, descriptor); } } return function (Constructor, protoProps, staticProps) { if (protoProps) defineProperties(Constructor.prototype, protoProps); if (staticProps) defineProperties(Constructor, staticProps); return Constructor; }; })();

function _classCallCheck(instance, Constructor) { if (!(instance instanceof Constructor)) { throw new TypeError("Cannot call a class as a function"); } }

var estraverse = __webpack_require__(5);
var Nodes_1 = __webpack_require__(2);
var NodeUtils_1 = __webpack_require__(1);

var ObjectExpressionCalleeDataExtractor = function () {
    function ObjectExpressionCalleeDataExtractor(blockScopeBody, callee) {
        _classCallCheck(this, ObjectExpressionCalleeDataExtractor);

        this.objectMembersCallsChain = [];
        this.blockScopeBody = blockScopeBody;
        this.callee = callee;
    }

    _createClass(ObjectExpressionCalleeDataExtractor, [{
        key: 'extract',
        value: function extract() {
            var calleeBlockStatement = null,
                functionExpressionName = null;
            if (Nodes_1.Nodes.isMemberExpressionNode(this.callee)) {
                this.objectMembersCallsChain = this.createObjectMembersCallsChain(this.objectMembersCallsChain, this.callee);
                if (!this.objectMembersCallsChain.length) {
                    return null;
                }
                functionExpressionName = this.objectMembersCallsChain[this.objectMembersCallsChain.length - 1];
                calleeBlockStatement = this.getCalleeBlockStatement(NodeUtils_1.NodeUtils.getBlockScopeOfNode(this.blockScopeBody[0]), this.objectMembersCallsChain);
            }
            if (!calleeBlockStatement) {
                return null;
            }
            return {
                callee: calleeBlockStatement,
                name: functionExpressionName
            };
        }
    }, {
        key: 'createObjectMembersCallsChain',
        value: function createObjectMembersCallsChain(currentChain, memberExpression) {
            if (Nodes_1.Nodes.isIdentifierNode(memberExpression.property)) {
                currentChain.unshift(memberExpression.property.name);
            } else if (Nodes_1.Nodes.isLiteralNode(memberExpression.property) && typeof memberExpression.property.value === 'string') {
                currentChain.unshift(memberExpression.property.value);
            } else {
                return currentChain;
            }
            if (Nodes_1.Nodes.isMemberExpressionNode(memberExpression.object)) {
                return this.createObjectMembersCallsChain(currentChain, memberExpression.object);
            }
            if (Nodes_1.Nodes.isIdentifierNode(memberExpression.object)) {
                currentChain.unshift(memberExpression.object.name);
            }
            return currentChain;
        }
    }, {
        key: 'getCalleeBlockStatement',
        value: function getCalleeBlockStatement(node, objectMembersCallsChain) {
            var _this = this;

            var objectName = objectMembersCallsChain.shift();
            var calleeBlockStatement = null;
            estraverse.traverse(node, {
                enter: function enter(node, parentNode) {
                    if (Nodes_1.Nodes.isVariableDeclaratorNode(node) && Nodes_1.Nodes.isIdentifierNode(node.id) && node.init && Nodes_1.Nodes.isObjectExpressionNode(node.init) && node.id.name === objectName) {
                        calleeBlockStatement = _this.findCalleeBlockStatement(node.init.properties, objectMembersCallsChain);
                        return estraverse.VisitorOption.Break;
                    }
                }
            });
            return calleeBlockStatement;
        }
    }, {
        key: 'findCalleeBlockStatement',
        value: function findCalleeBlockStatement(objectExpressionProperties, objectMembersCallsChain) {
            var nextItemInCallsChain = objectMembersCallsChain.shift();
            if (!nextItemInCallsChain) {
                return null;
            }
            var _iteratorNormalCompletion = true;
            var _didIteratorError = false;
            var _iteratorError = undefined;

            try {
                for (var _iterator = objectExpressionProperties[Symbol.iterator](), _step; !(_iteratorNormalCompletion = (_step = _iterator.next()).done); _iteratorNormalCompletion = true) {
                    var propertyNode = _step.value;

                    var isTargetPropertyNodeWithIdentifierKey = Nodes_1.Nodes.isIdentifierNode(propertyNode.key) && propertyNode.key.name === nextItemInCallsChain;
                    var isTargetPropertyNodeWithLiteralKey = Nodes_1.Nodes.isLiteralNode(propertyNode.key) && Boolean(propertyNode.key.value) && propertyNode.key.value === nextItemInCallsChain;
                    if (!isTargetPropertyNodeWithIdentifierKey && !isTargetPropertyNodeWithLiteralKey) {
                        continue;
                    }
                    if (Nodes_1.Nodes.isObjectExpressionNode(propertyNode.value)) {
                        return this.findCalleeBlockStatement(propertyNode.value.properties, objectMembersCallsChain);
                    }
                    if (Nodes_1.Nodes.isFunctionExpressionNode(propertyNode.value)) {
                        return propertyNode.value.body;
                    }
                }
            } catch (err) {
                _didIteratorError = true;
                _iteratorError = err;
            } finally {
                try {
                    if (!_iteratorNormalCompletion && _iterator.return) {
                        _iterator.return();
                    }
                } finally {
                    if (_didIteratorError) {
                        throw _iteratorError;
                    }
                }
            }

            return null;
        }
    }]);

    return ObjectExpressionCalleeDataExtractor;
}();

exports.ObjectExpressionCalleeDataExtractor = ObjectExpressionCalleeDataExtractor;

/***/ },
/* 63 */
/***/ function(module, exports) {

"use strict";
"use strict";

function AtobTemplate() {
    return "\n        (function () {\n            var object = []['filter']['constructor']('return this')();\n            var chars = 'ABCDEFGHIJKLMNOPQRSTUVWXYZabcdefghijklmnopqrstuvwxyz0123456789+/=';\n\n            object.atob || (\n                object.atob = function(input) {\n                    var str = String(input).replace(/=+$/, '');\n                    for (\n                        var bc = 0, bs, buffer, idx = 0, output = '';\n                        buffer = str.charAt(idx++);\n                        ~buffer && (bs = bc % 4 ? bs * 64 + buffer : buffer,\n                            bc++ % 4) ? output += String.fromCharCode(255 & bs >> (-2 * bc & 6)) : 0\n                    ) {\n                        buffer = chars.indexOf(buffer);\n                    }\n                return output;\n            });\n        })();\n    ";
}
exports.AtobTemplate = AtobTemplate;

/***/ },
/* 64 */
/***/ function(module, exports) {

"use strict";
"use strict";

function Rc4Template() {
    return "\n        var rc4 = function (str, key) {\n            var s = [], j = 0, x, res = '', newStr = '';\n           \n            str = atob(str);\n                \n            for (var k = 0, length = str.length; k < length; k++) {\n                newStr += '%' + ('00' + str.charCodeAt(k).toString(16)).slice(-2);\n            }\n        \n            str = decodeURIComponent(newStr);\n                    \t        \n\t        for (var i = 0; i < 256; i++) {\n                s[i] = i;\n            }\n \n            for (i = 0; i < 256; i++) {\n                j = (j + s[i] + key.charCodeAt(i % key.length)) % 256;\n                x = s[i];\n                s[i] = s[j];\n                s[j] = x;\n            }\n            \n            i = 0;\n            j = 0;\n            \n            for (var y = 0; y < str.length; y++) {\n                i = (i + 1) % 256;\n                j = (j + s[i]) % 256;\n                x = s[i];\n                s[i] = s[j];\n                s[j] = x;\n                res += String.fromCharCode(str.charCodeAt(y) ^ s[(s[i] + s[j]) % 256]);\n            }\n                      \n            return res;\n        }\n    ";
}
exports.Rc4Template = Rc4Template;

/***/ },
/* 65 */
/***/ function(module, exports) {

"use strict";
"use strict";

function SingleNodeCallControllerTemplate() {
    return "\n        var {singleNodeCallControllerFunctionName} = (function(){\n            var firstCall = true;\n            \n            return function (context, fn){\t\n                var rfn = firstCall ? function(){\n                    if(fn){\n                        var res = fn.apply(context, arguments);\n                        fn = null;\n                        return res;\n                    }\n                } : function(){}\n                \n                firstCall = false;\n                \n                return rfn;\n            }\n        })();\n    ";
}
exports.SingleNodeCallControllerTemplate = SingleNodeCallControllerTemplate;

/***/ },
/* 66 */
/***/ function(module, exports) {

"use strict";
"use strict";

function ConsoleOutputDisableExpressionTemplate() {
    return "\n        var {consoleLogDisableFunctionName} = {singleNodeCallControllerFunctionName}(this, function () {\n            var getGlobal = Function('return typeof self !== \"undefined\"' + ' ? self : ' + 'typeof window !== \"undefined\"' + ' ? window : ' + 'typeof global !== \"undefined\"' + ' ? global : ' + '[][\"filter\"][\"constructor\"](\"return this\")()');\n            \n            var func = Function('for ' + '(;;)' + ' {}');\n            var that = getGlobal();\n                        \n            that.console.log = func; \n            that.console.error = func;\n            that.console.warn = func;\n            that.console.info = func;\n        });\n        \n        {consoleLogDisableFunctionName}();\n    ";
}
exports.ConsoleOutputDisableExpressionTemplate = ConsoleOutputDisableExpressionTemplate;

/***/ },
/* 67 */
/***/ function(module, exports) {

"use strict";
"use strict";

function DebugProtectionFunctionCallTemplate() {
    return "{debugProtectionFunctionName}();";
}
exports.DebugProtectionFunctionCallTemplate = DebugProtectionFunctionCallTemplate;

/***/ },
/* 68 */
/***/ function(module, exports) {

"use strict";
"use strict";

function DebugProtectionFunctionIntervalTemplate() {
    return "\n        setInterval(function () {\n            {debugProtectionFunctionName}();\n        }, 4000);\n    ";
}
exports.DebugProtectionFunctionIntervalTemplate = DebugProtectionFunctionIntervalTemplate;

/***/ },
/* 69 */
/***/ function(module, exports, __webpack_require__) {

"use strict";
"use strict";

var Utils_1 = __webpack_require__(0);
function DebugProtectionFunctionTemplate() {
    return '\n        var {debugProtectionFunctionName} = function () {\n            function debuggerProtection (counter) {\n                if ((\'\' + counter / counter)[\'length\'] !== 1 || counter % 20 === 0) {\n                    (function () {}.constructor(\'debugger\')());\n                } else {\n                    [].filter.constructor(' + Utils_1.Utils.stringToJSFuck('debugger') + ')();\n                }\n                \n                debuggerProtection(++counter);\n            }\n            \n            try {\n                debuggerProtection(0);\n            } catch (y) {}\n        };\n    ';
}
exports.DebugProtectionFunctionTemplate = DebugProtectionFunctionTemplate;

/***/ },
/* 70 */
/***/ function(module, exports) {

"use strict";
"use strict";

function DomainLockNodeTemplate() {
    return "\n        var {domainLockFunctionName} = {singleNodeCallControllerFunctionName}(this, function () {\n            var getGlobal = Function('return typeof self !== \"undefined\"' + ' ? self : ' + 'typeof window !== \"undefined\"' + ' ? window : ' + 'typeof global !== \"undefined\"' + ' ? global : ' + '[][\"filter\"][\"constructor\"](\"return this\")()');\n            \n            var func = function () { \n                return {\n                    key: 'item',\n                    value: 'attribute',\n                    getAttribute: function () {\n                        getGlobal()['eval']('while(true){}')();\n                    }()\n                };\n            };\n                        \n            var regExp = new RegExp(\"[{diff}]\", \"g\");\n            var domains = \"{domains}\".replace(regExp, \"\").split(\";\");\n            var eval = [][\"forEach\"][\"constructor\"];\n            var windowObject = eval(\"return this\")();\n            var document;\n            var domain;\n                        \n            for (var d in windowObject) {\n                if (d.length == 8 && d.charCodeAt(7) == 116 && d.charCodeAt(5) == 101 && d.charCodeAt(3) == 117 && d.charCodeAt(0) == 100) {\n                    document = d;\n                \n                    break;\n                }\n            }\n\n            for (var d1 in windowObject[document]) {\n                if (d1.length == 6 && d1.charCodeAt(5) == 110 && d1.charCodeAt(0) == 100) {\n                    domain = d1;\n                    \n                    break;\n                }\n            }\n            \n            if ((!document && !domain) || (!windowObject[document] && !windowObject[document][domain])) {\n                return;\n            }\n            \n            var currentDomain = windowObject[document][domain];\n\n            var ok = false;\n                        \n            for (var i = 0; i < domains.length; i++) {\n                var domain = domains[i];\n                var position = currentDomain.length - domain.length;\n                var lastIndex = currentDomain.indexOf(domain, position);\n                var endsWith = lastIndex !== -1 && lastIndex === position;\n                \n                if (endsWith) {\n                    if (currentDomain.length == domain.length || domain.indexOf(\".\") === 0) {\n                        ok = true;\n                    }\n                    \n                    break;\n                }\n            }\n               \n            if (!ok) {\n                data;\n            } else {\n                return;\n            }\n            \n            func();\n        });\n\n        {domainLockFunctionName}();\n    ";
}
exports.DomainLockNodeTemplate = DomainLockNodeTemplate;

/***/ },
/* 71 */
/***/ function(module, exports, __webpack_require__) {

"use strict";
"use strict";

var Utils_1 = __webpack_require__(0);
function SelfDefendingTemplate() {
    return "\n        var {selfDefendingFunctionName} = {singleNodeCallControllerFunctionName}(this, function () {\n            var func1 = function(){return 'dev';},\n                func2 = function () {\n                    return 'window';\n                };\n                \n            var test1 = function () {\n                var regExp = new RegExp(" + Utils_1.Utils.stringToUnicode("\\w+ *\\(\\) *{\\w+ *['|\"].+['|\"];? *}") + ");\n                \n                return !regExp.test(func1.toString());\n            };\n            \n            var test2 = function () {\n                var regExp = new RegExp(" + Utils_1.Utils.stringToUnicode("(\\\\[x|u](\\w){2,4})+") + ");\n                \n                return regExp.test(func2.toString());\n            };\n            \n            var recursiveFunc1 = function (string) {\n                var i = ~-1 >> 1 + 255 % 0;\n                                \n                if (string.indexOf('i' === i)) {\n                    recursiveFunc2(string)\n                }\n            };\n            \n            var recursiveFunc2 = function (string) {\n                var i = ~-4 >> 1 + 255 % 0;\n                \n                if (string.indexOf((true+\"\")[3]) !== i) {\n                    recursiveFunc1(string)\n                }\n            };\n            \n            if (!test1()) {\n                if (!test2()) {\n                    recursiveFunc1('ind\u0435xOf');\n                } else {\n                    recursiveFunc1('indexOf');\n                }\n            } else {\n                recursiveFunc1('ind\u0435xOf');\n            }\n        })\n        \n        {selfDefendingFunctionName}();\n    ";
}
exports.SelfDefendingTemplate = SelfDefendingTemplate;

/***/ },
/* 72 */
/***/ function(module, exports, __webpack_require__) {

"use strict";
"use strict";

var Utils_1 = __webpack_require__(0);
function SelfDefendingTemplate() {
    return "\n        var StatesClass = function (rc4Bytes) {\n            this.rc4Bytes = rc4Bytes;\n            this.states = [1, 0, 0];\n            this.newState = function(){return 'newState';};\n            this.firstState = " + Utils_1.Utils.stringToUnicode("\\w+ *\\(\\) *{\\w+ *") + ";\n            this.secondState = " + Utils_1.Utils.stringToUnicode("['|\"].+['|\"];? *}") + ";\n        };\n        \n        StatesClass.prototype.checkState = function () {\n            var regExp = new RegExp(this.firstState + this.secondState);\n\n            return this.runState(regExp.test(this.newState.toString()) ? --this.states[1] : --this.states[0]);\n        };\n        \n        StatesClass.prototype.runState = function (stateResult) {\n            if (!Boolean(~stateResult)) {\n                return stateResult;\n            }\n            \n            return this.getState(this.rc4Bytes);\n        };\n\n        StatesClass.prototype.getState = function (rc4Bytes) {\n            for (var i = 0, len = this.states.length; i < len; i++) {\n                this.states.push(Math.round(Math.random()));\n                len = this.states.length;\n            }\n            \n            return rc4Bytes(this.states[0]);\n        };\n\n        new StatesClass({unicodeArrayCallsWrapperName}).checkState();\n    ";
}
exports.SelfDefendingTemplate = SelfDefendingTemplate;

/***/ },
/* 73 */
/***/ function(module, exports) {

"use strict";
"use strict";

function UnicodeArrayBase64DecodeNodeTemplate() {
    return "      \n        if (!{unicodeArrayCallsWrapperName}.atobPolyfillAppended) {\n            {atobPolyfill}\n            \n            {unicodeArrayCallsWrapperName}.atobPolyfillAppended = true;\n        }\n        \n        if (!{unicodeArrayCallsWrapperName}.base64DecodeUnicode) {                \n            {unicodeArrayCallsWrapperName}.base64DecodeUnicode = function (str) {\n                var string = atob(str);\n                var newStringChars = [];\n                \n                for (var i = 0, length = string.length; i < length; i++) {\n                    newStringChars += '%' + ('00' + string.charCodeAt(i).toString(16)).slice(-2);\n                }\n                \n                return decodeURIComponent(newStringChars);\n            };\n        }\n        \n        if (!{unicodeArrayCallsWrapperName}.data) {\n            {unicodeArrayCallsWrapperName}.data = {};\n        }\n                        \n        if (!{unicodeArrayCallsWrapperName}.data[index]) {\n            {selfDefendingCode}\n            \n            value = {unicodeArrayCallsWrapperName}.base64DecodeUnicode(value);\n            {unicodeArrayCallsWrapperName}.data[index] = value;\n        } else {\n            value = {unicodeArrayCallsWrapperName}.data[index];\n        }  \n    ";
}
exports.UnicodeArrayBase64DecodeNodeTemplate = UnicodeArrayBase64DecodeNodeTemplate;

/***/ },
/* 74 */
/***/ function(module, exports) {

"use strict";
"use strict";

function UnicodeArrayCallsWrapperTemplate() {
    return "\n        var {unicodeArrayCallsWrapperName} = function (index, key) {\n            var index = parseInt(index, 0x10);\n            var value = {unicodeArrayName}[index];\n            \n            {decodeNodeTemplate}\n        \n            return value;\n        };\n    ";
}
exports.UnicodeArrayCallsWrapperTemplate = UnicodeArrayCallsWrapperTemplate;

/***/ },
/* 75 */
/***/ function(module, exports) {

"use strict";
"use strict";

function UnicodeArrayRc4DecodeNodeTemplate() {
    return "\n        if (!{unicodeArrayCallsWrapperName}.atobPolyfillAppended) {            \n            {atobPolyfill}\n            \n            {unicodeArrayCallsWrapperName}.atobPolyfillAppended = true;\n        }\n        \n        if (!{unicodeArrayCallsWrapperName}.rc4) {            \n            {rc4Polyfill}\n            \n            {unicodeArrayCallsWrapperName}.rc4 = rc4;\n        }\n                        \n        if (!{unicodeArrayCallsWrapperName}.data) {\n            {unicodeArrayCallsWrapperName}.data = {};\n        }\n\n        if ({unicodeArrayCallsWrapperName}.data[index] === undefined) {\n            if (!{unicodeArrayCallsWrapperName}.once) {\n                {selfDefendingCode}\n                \n                {unicodeArrayCallsWrapperName}.once = true;\n            }\n            \n            value = {unicodeArrayCallsWrapperName}.rc4(value, key);\n            {unicodeArrayCallsWrapperName}.data[index] = value;\n        } else {\n            value = {unicodeArrayCallsWrapperName}.data[index];\n        }\n    ";
}
exports.UnicodeArrayRc4DecodeNodeTemplate = UnicodeArrayRc4DecodeNodeTemplate;

/***/ },
/* 76 */
/***/ function(module, exports) {

"use strict";
"use strict";

function UnicodeArrayTemplate() {
    return "\n        var {unicodeArrayName} = [{unicodeArray}];\n    ";
}
exports.UnicodeArrayTemplate = UnicodeArrayTemplate;

/***/ },
/* 77 */
/***/ function(module, exports, __webpack_require__) {

"use strict";
"use strict";

var Utils_1 = __webpack_require__(0);
function SelfDefendingTemplate() {
    return "\n        var selfDefendingFunc = function () {            \n            var object = {\n                data: {\n                    key: 'cookie',\n                    value: 'timeout'\n                },\n                setCookie: function (options, name, value, document) {\n                    document = document || {};\n                    \n                    var updatedCookie = name + \"=\" + value;\n\n                    var i = 0;\n                                                            \n                    for (var i = 0, len = options.length; i < len; i++) {                          \n                        var propName = options[i];\n                                     \n                        updatedCookie += \"; \" + propName;\n                        \n                        var propValue = options[propName];\n                        \n                        options.push(propValue);\n                        len = options.length;\n                                                                        \n                        if (propValue !== true) {\n                            updatedCookie += \"=\" + propValue;\n                        }\n                    }\n\n                    document['cookie'] = updatedCookie;\n                },\n                removeCookie: function(){return 'dev';},\n                getCookie: function (document, name) {    \n                    document = document || function (value) { return value };\n                    var matches = document(new RegExp(\n                        \"(?:^|; )\" + name.replace(/([.$?*|{}()[]\\/+^])/g, '\\$1') + \"=([^;]*)\"\n                    ));\n                    \n                    var func = function (param1, param2) {\n                        param1(++param2);\n                    };\n                    \n                    func({whileFunctionName}, {timesName});\n                                        \n                    return matches ? decodeURIComponent(matches[1]) : undefined;\n                }\n            };\n            \n            var test1 = function () {\n                var regExp = new RegExp(" + Utils_1.Utils.stringToUnicode("\\w+ *\\(\\) *{\\w+ *['|\"].+['|\"];? *}") + ");\n                \n                return regExp.test(object.removeCookie.toString());\n            };\n            \n            object['updateCookie'] = test1;\n            \n            var cookie = '';\n            var result = object['updateCookie']();\n                                    \n            if (!result) {\n                object['setCookie'](['*'], 'counter', 1);\n            } else if (result) {\n                cookie = object['getCookie'](null, 'counter');     \n            } else {\n                object['removeCookie']();\n            }\n        };\n        \n        selfDefendingFunc();\n    ";
}
exports.SelfDefendingTemplate = SelfDefendingTemplate;

/***/ },
/* 78 */
/***/ function(module, exports) {

"use strict";
"use strict";

function UnicodeArrayRotateFunctionTemplate() {
    return "\n        (function (array, {timesName}) {\n            var {whileFunctionName} = function (times) {\n                while (--times) {\n                    array['push'](array['shift']());\n                }\n            };\n            \n            {code}\n        })({unicodeArrayName}, 0x{unicodeArrayRotateValue});\n    ";
}
exports.UnicodeArrayRotateFunctionTemplate = UnicodeArrayRotateFunctionTemplate;

/***/ },
/* 79 */
/***/ function(module, exports) {

"use strict";
"use strict";

/***/ },
/* 80 */
/***/ function(module, exports) {

"use strict";
"use strict";

/***/ },
/* 81 */
/***/ function(module, exports) {

module.exports = require("chance");

/***/ },
/* 82 */
/***/ function(module, exports) {

module.exports = require("class-validator");

/***/ },
/* 83 */
/***/ function(module, exports) {

module.exports = require("commander");

/***/ },
/* 84 */
/***/ function(module, exports) {

module.exports = require("fs");

/***/ },
/* 85 */
/***/ function(module, exports) {

module.exports = require("mkdirp");

/***/ },
/* 86 */,
/* 87 */
/***/ function(module, exports, __webpack_require__) {

"use strict";
"use strict";

var JavaScriptObfuscator_1 = __webpack_require__(10);
if (!global._babelPolyfill) {
    __webpack_require__(26);
}
module.exports = JavaScriptObfuscator_1.JavaScriptObfuscator;

/***/ }
/******/ ]);
//# sourceMappingURL=index.js.map<|MERGE_RESOLUTION|>--- conflicted
+++ resolved
@@ -298,11 +298,7 @@
 var esprima = __webpack_require__(24);
 var estraverse = __webpack_require__(5);
 var NodeType_1 = __webpack_require__(7);
-<<<<<<< HEAD
-var Nodes_1 = __webpack_require__(5);
-=======
 var Nodes_1 = __webpack_require__(2);
->>>>>>> 875ee1ac
 var Utils_1 = __webpack_require__(0);
 
 var NodeUtils = function () {
@@ -568,91 +564,6 @@
 
 function _classCallCheck(instance, Constructor) { if (!(instance instanceof Constructor)) { throw new TypeError("Cannot call a class as a function"); } }
 
-<<<<<<< HEAD
-var NodeType_1 = __webpack_require__(7);
-
-var Nodes = function () {
-    function Nodes() {
-        _classCallCheck(this, Nodes);
-    }
-
-    _createClass(Nodes, null, [{
-        key: "getProgramNode",
-        value: function getProgramNode(bodyNode) {
-            return {
-                'type': NodeType_1.NodeType.Program,
-                'body': bodyNode,
-                'sourceType': 'script',
-                'obfuscated': false
-            };
-        }
-    }, {
-        key: "isBlockStatementNode",
-        value: function isBlockStatementNode(node) {
-            return node.type === NodeType_1.NodeType.BlockStatement;
-        }
-    }, {
-        key: "isCallExpressionNode",
-        value: function isCallExpressionNode(node) {
-            return node.type === NodeType_1.NodeType.CallExpression;
-        }
-    }, {
-        key: "isIdentifierNode",
-        value: function isIdentifierNode(node) {
-            return node.type === NodeType_1.NodeType.Identifier;
-        }
-    }, {
-        key: "isLiteralNode",
-        value: function isLiteralNode(node) {
-            return node.type === NodeType_1.NodeType.Literal;
-        }
-    }, {
-        key: "isMemberExpressionNode",
-        value: function isMemberExpressionNode(node) {
-            return node.type === NodeType_1.NodeType.MemberExpression;
-        }
-    }, {
-        key: "isProgramNode",
-        value: function isProgramNode(node) {
-            return node.type === NodeType_1.NodeType.Program;
-        }
-    }, {
-        key: "isPropertyNode",
-        value: function isPropertyNode(node) {
-            return node.type === NodeType_1.NodeType.Property;
-        }
-    }, {
-        key: "isVariableDeclaratorNode",
-        value: function isVariableDeclaratorNode(node) {
-            return node.type === NodeType_1.NodeType.VariableDeclarator;
-        }
-    }, {
-        key: "isNodeHasBlockStatement",
-        value: function isNodeHasBlockStatement(node) {
-            return node.hasOwnProperty('body') && Array.isArray(node.body);
-        }
-    }]);
-
-    return Nodes;
-}();
-
-exports.Nodes = Nodes;
-
-/***/ },
-/* 6 */
-/***/ function(module, exports, __webpack_require__) {
-
-"use strict";
-"use strict";
-
-var _createClass = function () { function defineProperties(target, props) { for (var i = 0; i < props.length; i++) { var descriptor = props[i]; descriptor.enumerable = descriptor.enumerable || false; descriptor.configurable = true; if ("value" in descriptor) descriptor.writable = true; Object.defineProperty(target, descriptor.key, descriptor); } } return function (Constructor, protoProps, staticProps) { if (protoProps) defineProperties(Constructor.prototype, protoProps); if (staticProps) defineProperties(Constructor, staticProps); return Constructor; }; }();
-
-function _classCallCheck(instance, Constructor) { if (!(instance instanceof Constructor)) { throw new TypeError("Cannot call a class as a function"); } }
-
-var JSFuck_1 = __webpack_require__(16);
-var Nodes_1 = __webpack_require__(5);
-=======
->>>>>>> 875ee1ac
 var Utils_1 = __webpack_require__(0);
 
 var NodeAppender = function () {
@@ -774,8 +685,6 @@
 module.exports = require("estraverse");
 
 /***/ },
-<<<<<<< HEAD
-=======
 /* 6 */
 /***/ function(module, exports) {
 
@@ -816,7 +725,6 @@
 exports.AbstractCustomNode = AbstractCustomNode;
 
 /***/ },
->>>>>>> 875ee1ac
 /* 7 */
 /***/ function(module, exports, __webpack_require__) {
 
@@ -1451,32 +1359,12 @@
 
 function _classCallCheck(instance, Constructor) { if (!(instance instanceof Constructor)) { throw new TypeError("Cannot call a class as a function"); } }
 
-<<<<<<< HEAD
-var estraverse = __webpack_require__(4);
-var AppendState_1 = __webpack_require__(2);
-var NodeType_1 = __webpack_require__(7);
-var CatchClauseObfuscator_1 = __webpack_require__(38);
-var ConsoleOutputNodesGroup_1 = __webpack_require__(34);
-var DebugProtectionNodesGroup_1 = __webpack_require__(35);
-var FunctionDeclarationObfuscator_1 = __webpack_require__(39);
-var FunctionObfuscator_1 = __webpack_require__(40);
-var LiteralObfuscator_1 = __webpack_require__(41);
-var MemberExpressionObfuscator_1 = __webpack_require__(42);
-var MethodDefinitionObfuscator_1 = __webpack_require__(43);
-var Nodes_1 = __webpack_require__(5);
-var NodeUtils_1 = __webpack_require__(1);
-var ObjectExpressionObfuscator_1 = __webpack_require__(44);
-var SelfDefendingNodesGroup_1 = __webpack_require__(36);
-var UnicodeArrayNodesGroup_1 = __webpack_require__(37);
-var VariableDeclarationObfuscator_1 = __webpack_require__(45);
-=======
 var esprima = __webpack_require__(24);
 var escodegen = __webpack_require__(12);
 var ObfuscationResult_1 = __webpack_require__(20);
 var Obfuscator_1 = __webpack_require__(28);
 var Options_1 = __webpack_require__(56);
 var SourceMapCorrector_1 = __webpack_require__(29);
->>>>>>> 875ee1ac
 
 var JavaScriptObfuscatorInternal = function () {
     function JavaScriptObfuscatorInternal(sourceCode) {
@@ -1634,11 +1522,7 @@
 
             estraverse.replace(node, {
                 enter: function enter(node, parentNode) {
-<<<<<<< HEAD
-                    _this2.initializeNodeObfuscators(node, parentNode);
-=======
                     _this3.initializeNodeObfuscators(node, parentNode);
->>>>>>> 875ee1ac
                 }
             });
         }
@@ -2029,15 +1913,6 @@
 var NodeUtils_1 = __webpack_require__(1);
 var Utils_1 = __webpack_require__(0);
 
-<<<<<<< HEAD
-var ConsoleOutputDisableExpressionNode = function (_Node_1$Node) {
-    _inherits(ConsoleOutputDisableExpressionNode, _Node_1$Node);
-
-    function ConsoleOutputDisableExpressionNode() {
-        _classCallCheck(this, ConsoleOutputDisableExpressionNode);
-
-        var _this = _possibleConstructorReturn(this, (ConsoleOutputDisableExpressionNode.__proto__ || Object.getPrototypeOf(ConsoleOutputDisableExpressionNode)).apply(this, arguments));
-=======
 var ConsoleOutputDisableExpressionNode = function (_AbstractCustomNode_) {
     _inherits(ConsoleOutputDisableExpressionNode, _AbstractCustomNode_);
 
@@ -2045,7 +1920,6 @@
         _classCallCheck(this, ConsoleOutputDisableExpressionNode);
 
         var _this = _possibleConstructorReturn(this, (ConsoleOutputDisableExpressionNode.__proto__ || Object.getPrototypeOf(ConsoleOutputDisableExpressionNode)).call(this, options));
->>>>>>> 875ee1ac
 
         _this.appendState = AppendState_1.AppendState.BeforeObfuscation;
         _this.stackTraceData = stackTraceData;
@@ -2272,15 +2146,6 @@
 var NodeUtils_1 = __webpack_require__(1);
 var Utils_1 = __webpack_require__(0);
 
-<<<<<<< HEAD
-var SelfDefendingUnicodeNode = function (_Node_1$Node) {
-    _inherits(SelfDefendingUnicodeNode, _Node_1$Node);
-
-    function SelfDefendingUnicodeNode() {
-        _classCallCheck(this, SelfDefendingUnicodeNode);
-
-        var _this = _possibleConstructorReturn(this, (SelfDefendingUnicodeNode.__proto__ || Object.getPrototypeOf(SelfDefendingUnicodeNode)).apply(this, arguments));
-=======
 var DomainLockNode = function (_AbstractCustomNode_) {
     _inherits(DomainLockNode, _AbstractCustomNode_);
 
@@ -2288,7 +2153,6 @@
         _classCallCheck(this, DomainLockNode);
 
         var _this = _possibleConstructorReturn(this, (DomainLockNode.__proto__ || Object.getPrototypeOf(DomainLockNode)).call(this, options));
->>>>>>> 875ee1ac
 
         _this.appendState = AppendState_1.AppendState.BeforeObfuscation;
         _this.stackTraceData = stackTraceData;
@@ -2357,11 +2221,7 @@
     function SelfDefendingUnicodeNode(stackTraceData, callsControllerFunctionName, randomStackTraceIndex, options) {
         _classCallCheck(this, SelfDefendingUnicodeNode);
 
-<<<<<<< HEAD
-        var _this = _possibleConstructorReturn(this, (UnicodeArrayCallsWrapper.__proto__ || Object.getPrototypeOf(UnicodeArrayCallsWrapper)).call(this, options));
-=======
         var _this = _possibleConstructorReturn(this, (SelfDefendingUnicodeNode.__proto__ || Object.getPrototypeOf(SelfDefendingUnicodeNode)).call(this, options));
->>>>>>> 875ee1ac
 
         _this.appendState = AppendState_1.AppendState.AfterObfuscation;
         _this.stackTraceData = stackTraceData;
@@ -2373,24 +2233,7 @@
     _createClass(SelfDefendingUnicodeNode, [{
         key: 'appendNode',
         value: function appendNode(blockScopeNode) {
-<<<<<<< HEAD
-            if (!this.unicodeArray.length) {
-                return;
-            }
-            NodeUtils_1.NodeUtils.insertNodeAtIndex(blockScopeNode.body, this.getNode(), 1);
-        }
-    }, {
-        key: "getNodeIdentifier",
-        value: function getNodeIdentifier() {
-            return this.unicodeArrayCallsWrapperName;
-        }
-    }, {
-        key: "getNode",
-        value: function getNode() {
-            return _get(UnicodeArrayCallsWrapper.prototype.__proto__ || Object.getPrototypeOf(UnicodeArrayCallsWrapper.prototype), "getNode", this).call(this);
-=======
             NodeAppender_1.NodeAppender.appendNodeToOptimalBlockScope(this.stackTraceData, blockScopeNode, this.getNode(), this.randomStackTraceIndex);
->>>>>>> 875ee1ac
         }
     }, {
         key: 'getNodeStructure',
@@ -2445,11 +2288,7 @@
     function UnicodeArrayCallsWrapper(unicodeArrayCallsWrapperName, unicodeArrayName, unicodeArray, options) {
         _classCallCheck(this, UnicodeArrayCallsWrapper);
 
-<<<<<<< HEAD
-        var _this = _possibleConstructorReturn(this, (UnicodeArrayDecodeNode.__proto__ || Object.getPrototypeOf(UnicodeArrayDecodeNode)).call(this, options));
-=======
         var _this = _possibleConstructorReturn(this, (UnicodeArrayCallsWrapper.__proto__ || Object.getPrototypeOf(UnicodeArrayCallsWrapper)).call(this, options));
->>>>>>> 875ee1ac
 
         _this.appendState = AppendState_1.AppendState.AfterObfuscation;
         _this.unicodeArrayCallsWrapperName = unicodeArrayCallsWrapperName;
@@ -2474,11 +2313,7 @@
     }, {
         key: 'getNode',
         value: function getNode() {
-<<<<<<< HEAD
-            return _get(UnicodeArrayDecodeNode.prototype.__proto__ || Object.getPrototypeOf(UnicodeArrayDecodeNode.prototype), "getNode", this).call(this);
-=======
             return _get(UnicodeArrayCallsWrapper.prototype.__proto__ || Object.getPrototypeOf(UnicodeArrayCallsWrapper.prototype), 'getNode', this).call(this);
->>>>>>> 875ee1ac
         }
     }, {
         key: 'getDecodeUnicodeArrayTemplate',
@@ -2590,11 +2425,7 @@
     }, {
         key: 'getNode',
         value: function getNode() {
-<<<<<<< HEAD
-            Utils_1.Utils.arrayRotate(this.unicodeArray, this.unicodeArrayRotateValue);
-=======
             this.unicodeArray.rotateArray(this.unicodeArrayRotateValue);
->>>>>>> 875ee1ac
             return _get(UnicodeArrayNode.prototype.__proto__ || Object.getPrototypeOf(UnicodeArrayNode.prototype), 'getNode', this).call(this);
         }
     }, {
@@ -2672,11 +2503,7 @@
     }, {
         key: 'getNode',
         value: function getNode() {
-<<<<<<< HEAD
-            return _get(UnicodeArrayRotateFunctionNode.prototype.__proto__ || Object.getPrototypeOf(UnicodeArrayRotateFunctionNode.prototype), "getNode", this).call(this);
-=======
             return _get(UnicodeArrayRotateFunctionNode.prototype.__proto__ || Object.getPrototypeOf(UnicodeArrayRotateFunctionNode.prototype), 'getNode', this).call(this);
->>>>>>> 875ee1ac
         }
     }, {
         key: 'getNodeStructure',
@@ -2734,12 +2561,8 @@
     function ConsoleOutputNodesGroup() {
         _classCallCheck(this, ConsoleOutputNodesGroup);
 
-<<<<<<< HEAD
-        var _this = _possibleConstructorReturn(this, (ConsoleOutputNodesGroup.__proto__ || Object.getPrototypeOf(ConsoleOutputNodesGroup)).call(this, options));
-=======
         return _possibleConstructorReturn(this, (ConsoleOutputNodesGroup.__proto__ || Object.getPrototypeOf(ConsoleOutputNodesGroup)).apply(this, arguments));
     }
->>>>>>> 875ee1ac
 
     _createClass(ConsoleOutputNodesGroup, [{
         key: 'getNodes',
@@ -2785,12 +2608,8 @@
     function DebugProtectionNodesGroup() {
         _classCallCheck(this, DebugProtectionNodesGroup);
 
-<<<<<<< HEAD
-        var _this = _possibleConstructorReturn(this, (DebugProtectionNodesGroup.__proto__ || Object.getPrototypeOf(DebugProtectionNodesGroup)).call(this, options));
-=======
         return _possibleConstructorReturn(this, (DebugProtectionNodesGroup.__proto__ || Object.getPrototypeOf(DebugProtectionNodesGroup)).apply(this, arguments));
     }
->>>>>>> 875ee1ac
 
     _createClass(DebugProtectionNodesGroup, [{
         key: 'getNodes',
@@ -2839,12 +2658,8 @@
     function DomainLockNodesGroup() {
         _classCallCheck(this, DomainLockNodesGroup);
 
-<<<<<<< HEAD
-        var _this = _possibleConstructorReturn(this, (SelfDefendingNodesGroup.__proto__ || Object.getPrototypeOf(SelfDefendingNodesGroup)).call(this, options));
-=======
         return _possibleConstructorReturn(this, (DomainLockNodesGroup.__proto__ || Object.getPrototypeOf(DomainLockNodesGroup)).apply(this, arguments));
     }
->>>>>>> 875ee1ac
 
     _createClass(DomainLockNodesGroup, [{
         key: 'getNodes',
@@ -2943,11 +2758,7 @@
     function UnicodeArrayNodesGroup() {
         _classCallCheck(this, UnicodeArrayNodesGroup);
 
-<<<<<<< HEAD
-        var _this = _possibleConstructorReturn(this, (UnicodeArrayNodesGroup.__proto__ || Object.getPrototypeOf(UnicodeArrayNodesGroup)).call(this, options));
-=======
         var _this = _possibleConstructorReturn(this, (UnicodeArrayNodesGroup.__proto__ || Object.getPrototypeOf(UnicodeArrayNodesGroup)).apply(this, arguments));
->>>>>>> 875ee1ac
 
         _this.appendState = AppendState_1.AppendState.AfterObfuscation;
         _this.unicodeArrayName = Utils_1.Utils.getRandomVariableName(UnicodeArrayNode_1.UnicodeArrayNode.UNICODE_ARRAY_RANDOM_LENGTH);
@@ -2999,20 +2810,6 @@
 
 function _inherits(subClass, superClass) { if (typeof superClass !== "function" && superClass !== null) { throw new TypeError("Super expression must either be null or a function, not " + typeof superClass); } subClass.prototype = Object.create(superClass && superClass.prototype, { constructor: { value: subClass, enumerable: false, writable: true, configurable: true } }); if (superClass) Object.setPrototypeOf ? Object.setPrototypeOf(subClass, superClass) : subClass.__proto__ = superClass; }
 
-<<<<<<< HEAD
-var estraverse = __webpack_require__(4);
-var NodeObfuscator_1 = __webpack_require__(6);
-
-var CatchClauseObfuscator = function (_NodeObfuscator_1$Nod) {
-    _inherits(CatchClauseObfuscator, _NodeObfuscator_1$Nod);
-
-    function CatchClauseObfuscator() {
-        _classCallCheck(this, CatchClauseObfuscator);
-
-        var _this = _possibleConstructorReturn(this, (CatchClauseObfuscator.__proto__ || Object.getPrototypeOf(CatchClauseObfuscator)).apply(this, arguments));
-
-        _this.catchClauseParam = new Map();
-=======
 var estraverse = __webpack_require__(5);
 var NodeType_1 = __webpack_require__(7);
 var AbstractNodeObfuscator_1 = __webpack_require__(9);
@@ -3029,7 +2826,6 @@
         var _this = _possibleConstructorReturn(this, (CatchClauseObfuscator.__proto__ || Object.getPrototypeOf(CatchClauseObfuscator)).call(this, nodes, options));
 
         _this.identifierReplacer = new IdentifierReplacer_1.IdentifierReplacer(_this.nodes, _this.options);
->>>>>>> 875ee1ac
         return _this;
     }
 
@@ -3044,15 +2840,9 @@
         value: function storeCatchClauseParam(catchClauseNode) {
             var _this2 = this;
 
-<<<<<<< HEAD
-            estraverse.traverse(catchClauseNode.param, {
-                enter: function enter(node) {
-                    return _this2.storeIdentifiersNames(node, _this2.catchClauseParam);
-=======
             NodeUtils_1.NodeUtils.typedReplace(catchClauseNode.param, NodeType_1.NodeType.Identifier, {
                 enter: function enter(node) {
                     return _this2.identifierReplacer.storeNames(node.name);
->>>>>>> 875ee1ac
                 }
             });
         }
@@ -3063,13 +2853,9 @@
 
             estraverse.replace(catchClauseNode, {
                 enter: function enter(node, parentNode) {
-<<<<<<< HEAD
-                    _this3.replaceIdentifiersWithRandomNames(node, parentNode, _this3.catchClauseParam);
-=======
                     if (Nodes_1.Nodes.isReplaceableIdentifierNode(node, parentNode)) {
                         node.name = _this3.identifierReplacer.replace(node.name);
                     }
->>>>>>> 875ee1ac
                 }
             });
         }
@@ -3097,18 +2883,6 @@
 
 var estraverse = __webpack_require__(5);
 var NodeType_1 = __webpack_require__(7);
-<<<<<<< HEAD
-var NodeObfuscator_1 = __webpack_require__(6);
-var NodeUtils_1 = __webpack_require__(1);
-
-var FunctionDeclarationObfuscator = function (_NodeObfuscator_1$Nod) {
-    _inherits(FunctionDeclarationObfuscator, _NodeObfuscator_1$Nod);
-
-    function FunctionDeclarationObfuscator() {
-        _classCallCheck(this, FunctionDeclarationObfuscator);
-
-        var _this = _possibleConstructorReturn(this, (FunctionDeclarationObfuscator.__proto__ || Object.getPrototypeOf(FunctionDeclarationObfuscator)).apply(this, arguments));
-=======
 var AbstractNodeObfuscator_1 = __webpack_require__(9);
 var IdentifierReplacer_1 = __webpack_require__(15);
 var Nodes_1 = __webpack_require__(2);
@@ -3121,7 +2895,6 @@
         _classCallCheck(this, FunctionDeclarationObfuscator);
 
         var _this = _possibleConstructorReturn(this, (FunctionDeclarationObfuscator.__proto__ || Object.getPrototypeOf(FunctionDeclarationObfuscator)).call(this, nodes, options));
->>>>>>> 875ee1ac
 
         _this.identifierReplacer = new IdentifierReplacer_1.IdentifierReplacer(_this.nodes, _this.options);
         return _this;
@@ -3141,15 +2914,9 @@
         value: function storeFunctionName(functionDeclarationNode) {
             var _this2 = this;
 
-<<<<<<< HEAD
-            estraverse.traverse(functionDeclarationNode.id, {
-                enter: function enter(node) {
-                    return _this2.storeIdentifiersNames(node, _this2.functionName);
-=======
             NodeUtils_1.NodeUtils.typedReplace(functionDeclarationNode.id, NodeType_1.NodeType.Identifier, {
                 enter: function enter(node) {
                     return _this2.identifierReplacer.storeNames(node.name);
->>>>>>> 875ee1ac
                 }
             });
         }
@@ -3189,19 +2956,6 @@
 
 function _inherits(subClass, superClass) { if (typeof superClass !== "function" && superClass !== null) { throw new TypeError("Super expression must either be null or a function, not " + typeof superClass); } subClass.prototype = Object.create(superClass && superClass.prototype, { constructor: { value: subClass, enumerable: false, writable: true, configurable: true } }); if (superClass) Object.setPrototypeOf ? Object.setPrototypeOf(subClass, superClass) : subClass.__proto__ = superClass; }
 
-<<<<<<< HEAD
-var estraverse = __webpack_require__(4);
-var NodeObfuscator_1 = __webpack_require__(6);
-var Nodes_1 = __webpack_require__(5);
-
-var FunctionObfuscator = function (_NodeObfuscator_1$Nod) {
-    _inherits(FunctionObfuscator, _NodeObfuscator_1$Nod);
-
-    function FunctionObfuscator() {
-        _classCallCheck(this, FunctionObfuscator);
-
-        var _this = _possibleConstructorReturn(this, (FunctionObfuscator.__proto__ || Object.getPrototypeOf(FunctionObfuscator)).apply(this, arguments));
-=======
 var estraverse = __webpack_require__(5);
 var NodeType_1 = __webpack_require__(7);
 var AbstractNodeObfuscator_1 = __webpack_require__(9);
@@ -3216,7 +2970,6 @@
         _classCallCheck(this, FunctionObfuscator);
 
         var _this = _possibleConstructorReturn(this, (FunctionObfuscator.__proto__ || Object.getPrototypeOf(FunctionObfuscator)).call(this, nodes, options));
->>>>>>> 875ee1ac
 
         _this.identifierReplacer = new IdentifierReplacer_1.IdentifierReplacer(_this.nodes, _this.options);
         return _this;
@@ -3234,15 +2987,9 @@
             var _this2 = this;
 
             functionNode.params.forEach(function (paramsNode) {
-<<<<<<< HEAD
-                estraverse.traverse(paramsNode, {
-                    enter: function enter(node) {
-                        return _this2.storeIdentifiersNames(node, _this2.functionParams);
-=======
                 NodeUtils_1.NodeUtils.typedReplace(paramsNode, NodeType_1.NodeType.Identifier, {
                     enter: function enter(node) {
                         return _this2.identifierReplacer.storeNames(node.name);
->>>>>>> 875ee1ac
                     }
                 });
             });
@@ -3254,20 +3001,10 @@
 
             var replaceVisitor = {
                 enter: function enter(node, parentNode) {
-<<<<<<< HEAD
-                    var newNodeName = '';
-                    if (Nodes_1.Nodes.isIdentifierNode(node)) {
-                        newNodeName = node.name;
-                    }
-                    _this3.replaceIdentifiersWithRandomNames(node, parentNode, _this3.functionParams);
-                    if (Nodes_1.Nodes.isIdentifierNode(node)) {
-                        if (node.name !== newNodeName) {
-=======
                     if (Nodes_1.Nodes.isReplaceableIdentifierNode(node, parentNode)) {
                         var newNodeName = _this3.identifierReplacer.replace(node.name);
                         if (node.name !== newNodeName) {
                             node.name = newNodeName;
->>>>>>> 875ee1ac
                             node.obfuscated = true;
                         }
                     }
@@ -3302,18 +3039,12 @@
 
 function _inherits(subClass, superClass) { if (typeof superClass !== "function" && superClass !== null) { throw new TypeError("Super expression must either be null or a function, not " + typeof superClass); } subClass.prototype = Object.create(superClass && superClass.prototype, { constructor: { value: subClass, enumerable: false, writable: true, configurable: true } }); if (superClass) Object.setPrototypeOf ? Object.setPrototypeOf(subClass, superClass) : subClass.__proto__ = superClass; }
 
-<<<<<<< HEAD
-var escodegen = __webpack_require__(10);
-var NodeObfuscator_1 = __webpack_require__(6);
-var Nodes_1 = __webpack_require__(5);
-=======
 var escodegen = __webpack_require__(12);
 var AbstractNodeObfuscator_1 = __webpack_require__(9);
 var BooleanLiteralReplacer_1 = __webpack_require__(55);
 var Nodes_1 = __webpack_require__(2);
 var NumberLiteralReplacer_1 = __webpack_require__(22);
 var StringLiteralReplacer_1 = __webpack_require__(19);
->>>>>>> 875ee1ac
 
 var LiteralObfuscator = function (_AbstractNodeObfuscat) {
     _inherits(LiteralObfuscator, _AbstractNodeObfuscat);
@@ -3374,14 +3105,9 @@
 var escodegen = __webpack_require__(12);
 var estraverse = __webpack_require__(5);
 var NodeType_1 = __webpack_require__(7);
-<<<<<<< HEAD
-var NodeObfuscator_1 = __webpack_require__(6);
-var Nodes_1 = __webpack_require__(5);
-=======
 var AbstractNodeObfuscator_1 = __webpack_require__(9);
 var Nodes_1 = __webpack_require__(2);
 var StringLiteralReplacer_1 = __webpack_require__(19);
->>>>>>> 875ee1ac
 
 var MemberExpressionObfuscator = function (_AbstractNodeObfuscat) {
     _inherits(MemberExpressionObfuscator, _AbstractNodeObfuscat);
@@ -3461,15 +3187,9 @@
 
 function _inherits(subClass, superClass) { if (typeof superClass !== "function" && superClass !== null) { throw new TypeError("Super expression must either be null or a function, not " + typeof superClass); } subClass.prototype = Object.create(superClass && superClass.prototype, { constructor: { value: subClass, enumerable: false, writable: true, configurable: true } }); if (superClass) Object.setPrototypeOf ? Object.setPrototypeOf(subClass, superClass) : subClass.__proto__ = superClass; }
 
-<<<<<<< HEAD
-var estraverse = __webpack_require__(4);
-var NodeObfuscator_1 = __webpack_require__(6);
-var Nodes_1 = __webpack_require__(5);
-=======
 var estraverse = __webpack_require__(5);
 var AbstractNodeObfuscator_1 = __webpack_require__(9);
 var Nodes_1 = __webpack_require__(2);
->>>>>>> 875ee1ac
 var Utils_1 = __webpack_require__(0);
 var StringLiteralReplacer_1 = __webpack_require__(19);
 
@@ -3531,13 +3251,8 @@
 var escodegen = __webpack_require__(12);
 var estraverse = __webpack_require__(5);
 var NodeType_1 = __webpack_require__(7);
-<<<<<<< HEAD
-var NodeObfuscator_1 = __webpack_require__(6);
-var Nodes_1 = __webpack_require__(5);
-=======
 var AbstractNodeObfuscator_1 = __webpack_require__(9);
 var Nodes_1 = __webpack_require__(2);
->>>>>>> 875ee1ac
 var Utils_1 = __webpack_require__(0);
 
 var ObjectExpressionObfuscator = function (_AbstractNodeObfuscat) {
@@ -3621,20 +3336,6 @@
 
 var estraverse = __webpack_require__(5);
 var NodeType_1 = __webpack_require__(7);
-<<<<<<< HEAD
-var NodeObfuscator_1 = __webpack_require__(6);
-var NodeUtils_1 = __webpack_require__(1);
-
-var VariableDeclarationObfuscator = function (_NodeObfuscator_1$Nod) {
-    _inherits(VariableDeclarationObfuscator, _NodeObfuscator_1$Nod);
-
-    function VariableDeclarationObfuscator() {
-        _classCallCheck(this, VariableDeclarationObfuscator);
-
-        var _this = _possibleConstructorReturn(this, (VariableDeclarationObfuscator.__proto__ || Object.getPrototypeOf(VariableDeclarationObfuscator)).apply(this, arguments));
-
-        _this.variableNames = new Map();
-=======
 var AbstractNodeObfuscator_1 = __webpack_require__(9);
 var IdentifierReplacer_1 = __webpack_require__(15);
 var Nodes_1 = __webpack_require__(2);
@@ -3649,7 +3350,6 @@
         var _this = _possibleConstructorReturn(this, (VariableDeclarationObfuscator.__proto__ || Object.getPrototypeOf(VariableDeclarationObfuscator)).call(this, nodes, options));
 
         _this.identifierReplacer = new IdentifierReplacer_1.IdentifierReplacer(_this.nodes, _this.options);
->>>>>>> 875ee1ac
         return _this;
     }
 
@@ -3683,13 +3383,8 @@
             var scopeNode = variableDeclarationNode.kind === 'var' ? NodeUtils_1.NodeUtils.getBlockScopeOfNode(variableDeclarationNode) : variableParentNode;
             estraverse.replace(scopeNode, {
                 enter: function enter(node, parentNode) {
-<<<<<<< HEAD
-                    if (!node.obfuscated) {
-                        _this3.replaceIdentifiersWithRandomNames(node, parentNode, _this3.variableNames);
-=======
                     if (!node.obfuscated && Nodes_1.Nodes.isReplaceableIdentifierNode(node, parentNode)) {
                         node.name = _this3.identifierReplacer.replace(node.name);
->>>>>>> 875ee1ac
                     }
                 }
             });
