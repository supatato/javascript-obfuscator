{
  "name": "javascript-obfuscator",
  "version": "0.9.2",
  "description": "JavaScript obfuscator",
  "keywords": [
    "obfuscator",
    "obfuscation",
    "uglify",
    "crush",
    "code protection",
    "javascript obfuscator",
    "js obfuscator"
  ],
  "engines": {
    "node": ">=4.3.0"
  },
  "main": "dist/index.js",
  "bin": {
    "javascript-obfuscator": "./bin/javascript-obfuscator.js"
  },
  "dependencies": {
    "chance": "1.0.6",
    "class-validator": "0.7.0",
    "commander": "2.9.0",
    "escodegen": "1.8.1",
    "esprima": "3.1.3",
    "estraverse": "4.2.0",
    "inversify": "3.3.0",
    "mkdirp": "0.5.1",
    "reflect-metadata": "0.1.10",
    "source-map-support": "0.4.14",
    "string-template": "1.0.0",
    "tslib": "1.6.0"
  },
  "devDependencies": {
    "@types/chai": "3.4.35",
    "@types/chance": "0.7.32",
    "@types/commander": "2.3.31",
    "@types/escodegen": "0.0.6",
    "@types/esprima": "2.1.33",
    "@types/estraverse": "0.0.6",
    "@types/estree": "0.0.34",
    "@types/mkdirp": "0.3.29",
    "@types/mocha": "2.2.40",
    "@types/node": "7.0.10",
    "@types/sinon": "1.16.36",
    "@types/string-template": "1.0.2",
    "awesome-typescript-loader": "3.1.2",
    "babel-cli": "6.24.0",
    "babel-loader": "6.4.1",
    "babel-plugin-array-includes": "2.0.3",
    "babel-preset-es2015": "6.24.0",
    "chai": "4.0.0-canary.1",
    "coveralls": "2.12.0",
    "istanbul": "1.1.0-alpha.1",
    "mocha": "3.2.0",
    "sinon": "2.1.0",
    "ts-node": "3.0.2",
    "tslint": "4.5.1",
    "tslint-loader": "3.4.3",
    "typescript": "2.2.0",
<<<<<<< HEAD
    "webpack": "2.2.1",
=======
    "webpack": "2.3.1",
>>>>>>> b95e13bc
    "webpack-node-externals": "1.5.4"
  },
  "repository": {
    "type": "git",
    "url": "git+https://github.com/javascript-obfuscator/javascript-obfuscator.git"
  },
  "scripts": {
    "start": "scripts/start",
    "webpack": "scripts/webpack",
    "build": "scripts/build",
    "watch": "scripts/watch",
    "removeCacheDir": "scripts/remove-cache-dir",
    "test:compile": "scripts/test-compile",
    "test:dev": "scripts/test-dev",
    "test:devCompilePerformance": "scripts/test-dev-compile-performance",
    "test:devRuntimePerformance": "scripts/test-dev-runtime-performance",
    "test:full": "scripts/test-full",
    "test:coveralls": "scripts/test-coveralls",
    "test:mocha": "scripts/test-mocha",
    "test:removeTmpDir": "scripts/test-remove-tmp-dir",
    "test": "scripts/test",
    "tslint": "scripts/tslint",
    "travis": "scripts/travis"
  },
  "author": {
    "name": "Timofey Kachalov"
  },
  "license": "BSD-2-Clause"
}<|MERGE_RESOLUTION|>--- conflicted
+++ resolved
@@ -59,11 +59,7 @@
     "tslint": "4.5.1",
     "tslint-loader": "3.4.3",
     "typescript": "2.2.0",
-<<<<<<< HEAD
-    "webpack": "2.2.1",
-=======
     "webpack": "2.3.1",
->>>>>>> b95e13bc
     "webpack-node-externals": "1.5.4"
   },
   "repository": {
