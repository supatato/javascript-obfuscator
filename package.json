--- conflicted
+++ resolved
@@ -1,10 +1,6 @@
 {
   "name": "javascript-obfuscator",
-<<<<<<< HEAD
-  "version": "0.2.1",
-=======
   "version": "0.3.0",
->>>>>>> 19fe8255
   "description": "JavaScript obfuscator",
   "main": "index.js",
   "dependencies": {
