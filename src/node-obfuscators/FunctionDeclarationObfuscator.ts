import * as estraverse from 'estraverse';
import * as ESTree from 'estree';

import { ICustomNode } from '../interfaces/custom-nodes/ICustomNode';
import { IOptions } from '../interfaces/IOptions';

import { NodeType } from '../enums/NodeType';

import { AbstractNodeObfuscator } from './AbstractNodeObfuscator';
import { IdentifierReplacer } from './replacers/IdentifierReplacer';
import { Nodes } from '../Nodes';
import { NodeUtils } from '../NodeUtils';

/**
 * replaces:
 *     function foo () { //... };
 *     foo();
 *
 * on:
 *     function _0x12d45f () { //... };
 *     _0x12d45f();
 */
export class FunctionDeclarationObfuscator extends AbstractNodeObfuscator {
    /**
     * @type {IdentifierReplacer}
     */
    private identifierReplacer: IdentifierReplacer;

    /**
     * @param nodes
     * @param options
     */
    constructor(nodes: Map <string, ICustomNode>, options: IOptions) {
        super(nodes, options);

        this.identifierReplacer = new IdentifierReplacer(this.nodes, this.options);
    }

    /**
     * @param functionDeclarationNode
     * @param parentNode
     */
    public obfuscateNode (functionDeclarationNode: ESTree.FunctionDeclaration, parentNode: ESTree.Node): void {
        if (parentNode.type === NodeType.Program) {
            return;
        }

        this.storeFunctionName(functionDeclarationNode);
        this.replaceFunctionName(functionDeclarationNode);
    }

    /**
     * @param functionDeclarationNode
     */
<<<<<<< HEAD
    private storeFunctionName (functionDeclarationNode: IFunctionDeclarationNode): void {
        estraverse.traverse(functionDeclarationNode.id, {
            enter: (node: INode): any => this.storeIdentifiersNames(node, this.functionName)
=======
    private storeFunctionName (functionDeclarationNode: ESTree.FunctionDeclaration): void {
        NodeUtils.typedReplace(functionDeclarationNode.id, NodeType.Identifier, {
            enter: (node: ESTree.Identifier) => this.identifierReplacer.storeNames(node.name)
>>>>>>> 875ee1ac
        });
    }

    /**
     * @param functionDeclarationNode
     */
    private replaceFunctionName (functionDeclarationNode: ESTree.FunctionDeclaration): void {
        let scopeNode: ESTree.Node = NodeUtils.getBlockScopeOfNode(
            functionDeclarationNode
        );

        estraverse.replace(scopeNode, {
            enter: (node: ESTree.Node, parentNode: ESTree.Node): any => {
                if (Nodes.isReplaceableIdentifierNode(node, parentNode)) {
                    node.name = this.identifierReplacer.replace(node.name);
                }
            }
        });
    }
}<|MERGE_RESOLUTION|>--- conflicted
+++ resolved
@@ -52,15 +52,9 @@
     /**
      * @param functionDeclarationNode
      */
-<<<<<<< HEAD
-    private storeFunctionName (functionDeclarationNode: IFunctionDeclarationNode): void {
-        estraverse.traverse(functionDeclarationNode.id, {
-            enter: (node: INode): any => this.storeIdentifiersNames(node, this.functionName)
-=======
     private storeFunctionName (functionDeclarationNode: ESTree.FunctionDeclaration): void {
         NodeUtils.typedReplace(functionDeclarationNode.id, NodeType.Identifier, {
             enter: (node: ESTree.Identifier) => this.identifierReplacer.storeNames(node.name)
->>>>>>> 875ee1ac
         });
     }
 
