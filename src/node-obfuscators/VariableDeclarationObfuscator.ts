import * as estraverse from 'estraverse';
import * as ESTree from 'estree';

import { ICustomNode } from '../interfaces/custom-nodes/ICustomNode';
import { IOptions } from '../interfaces/IOptions';

import { NodeType } from '../enums/NodeType';

<<<<<<< HEAD
import { NodeObfuscator } from './NodeObfuscator';
import { NodeUtils } from "../NodeUtils";
=======
import { AbstractNodeObfuscator } from './AbstractNodeObfuscator';
import { IdentifierReplacer } from './replacers/IdentifierReplacer';
import { Nodes } from '../Nodes';
import { NodeUtils } from '../NodeUtils';
>>>>>>> 875ee1ac

/**
 * replaces:
 *     var variable = 1;
 *     variable++;
 *
 * on:
 *     var _0x12d45f = 1;
 *     _0x12d45f++;
 *
 */
export class VariableDeclarationObfuscator extends AbstractNodeObfuscator {
    /**
     * @type {IdentifierReplacer}
     */
    private identifierReplacer: IdentifierReplacer;

    /**
     * @param nodes
     * @param options
     */
    constructor(nodes: Map <string, ICustomNode>, options: IOptions) {
        super(nodes, options);

        this.identifierReplacer = new IdentifierReplacer(this.nodes, this.options);
    }

    /**
     * @param variableDeclarationNode
     * @param parentNode
     */
    public obfuscateNode (variableDeclarationNode: ESTree.VariableDeclaration, parentNode: ESTree.Node): void {
        if (parentNode.type === NodeType.Program) {
            return;
        }

        this.storeVariableNames(variableDeclarationNode);
        this.replaceVariableNames(variableDeclarationNode, parentNode);
    }

    /**
     * @param variableDeclarationNode
     */
    private storeVariableNames (variableDeclarationNode: ESTree.VariableDeclaration): void {
        variableDeclarationNode.declarations
            .forEach((declarationNode: ESTree.VariableDeclarator) => {
                NodeUtils.typedReplace(declarationNode.id, NodeType.Identifier, {
                    enter: (node: ESTree.Identifier) => this.identifierReplacer.storeNames(node.name)
                });
            });
    }

    /**
     * @param variableDeclarationNode
     * @param variableParentNode
     */
    private replaceVariableNames (variableDeclarationNode: ESTree.VariableDeclaration, variableParentNode: ESTree.Node): void {
        let scopeNode: ESTree.Node = variableDeclarationNode.kind === 'var' ? NodeUtils.getBlockScopeOfNode(
                variableDeclarationNode
            ) : variableParentNode;

        estraverse.replace(scopeNode, {
<<<<<<< HEAD
            enter: (node: INode, parentNode: INode): any => {
                if (!node.obfuscated) {
                    this.replaceIdentifiersWithRandomNames(node, parentNode, this.variableNames);
=======
            enter: (node: ESTree.Node, parentNode: ESTree.Node): any => {
                if (!node.obfuscated && Nodes.isReplaceableIdentifierNode(node, parentNode)) {
                    node.name = this.identifierReplacer.replace(node.name);
>>>>>>> 875ee1ac
                }
            }
        });
    }
}<|MERGE_RESOLUTION|>--- conflicted
+++ resolved
@@ -6,15 +6,10 @@
 
 import { NodeType } from '../enums/NodeType';
 
-<<<<<<< HEAD
-import { NodeObfuscator } from './NodeObfuscator';
-import { NodeUtils } from "../NodeUtils";
-=======
 import { AbstractNodeObfuscator } from './AbstractNodeObfuscator';
 import { IdentifierReplacer } from './replacers/IdentifierReplacer';
 import { Nodes } from '../Nodes';
 import { NodeUtils } from '../NodeUtils';
->>>>>>> 875ee1ac
 
 /**
  * replaces:
@@ -77,15 +72,9 @@
             ) : variableParentNode;
 
         estraverse.replace(scopeNode, {
-<<<<<<< HEAD
-            enter: (node: INode, parentNode: INode): any => {
-                if (!node.obfuscated) {
-                    this.replaceIdentifiersWithRandomNames(node, parentNode, this.variableNames);
-=======
             enter: (node: ESTree.Node, parentNode: ESTree.Node): any => {
                 if (!node.obfuscated && Nodes.isReplaceableIdentifierNode(node, parentNode)) {
                     node.name = this.identifierReplacer.replace(node.name);
->>>>>>> 875ee1ac
                 }
             }
         });
