--- conflicted
+++ resolved
@@ -22,11 +22,6 @@
     sourceMapMode: SourceMapMode.Separate,
     stringArray: true,
     stringArrayEncoding: false,
-<<<<<<< HEAD
     stringArrayThreshold: 0.75,
-    unicodeEscapeSequence: true
-=======
-    stringArrayThreshold: 0.8,
     unicodeEscapeSequence: false
->>>>>>> b95e13bc
 });