import { injectable, inject } from 'inversify';
import { ServiceIdentifiers } from '../../container/ServiceIdentifiers';

import * as estraverse from 'estraverse';
import * as ESTree from 'estree';

import { TDeadCodeInjectionReplacerFactory } from '../../types/container/TDeadCodeInjectionReplacerFactory';

import { IOptions } from '../../interfaces/options/IOptions';
import { IVisitor } from '../../interfaces/IVisitor';

<<<<<<< HEAD
=======
import { DeadCodeInjectionReplacers } from '../../enums/container/DeadCodeInjectionReplacers';

>>>>>>> d959df54
import { AbstractNodeTransformer } from '../AbstractNodeTransformer';
import { Node } from '../../node/Node';
import { RandomGeneratorUtils } from '../../utils/RandomGeneratorUtils';

@injectable()
export class DeadCodeInjectionTransformer extends AbstractNodeTransformer {
    /**
     * @type {DeadCodeInjectionReplacers[]}
     */
    private static readonly deadCodeInjectionReplacersList: DeadCodeInjectionReplacers[] = [
        DeadCodeInjectionReplacers.IfStatementDeadCodeInjectionReplacer
    ];

    /**
     * @type {TDeadCodeInjectionReplacerFactory}
     */
    private deadCodeInjectionReplacerFactory: TDeadCodeInjectionReplacerFactory;

    /**
     * @param deadCodeInjectionReplacerFactory
     * @param options
     */
    constructor (
        @inject(ServiceIdentifiers.Factory__IDeadCodeInjectionReplacer) deadCodeInjectionReplacerFactory: TDeadCodeInjectionReplacerFactory,
        @inject(ServiceIdentifiers.IOptions) options: IOptions
    ) {
        super(options);

        this.deadCodeInjectionReplacerFactory = deadCodeInjectionReplacerFactory;
    }

    /**
     * @return {IVisitor}
     */
    public getVisitor (): IVisitor {
        return {
            leave: (node: ESTree.Node, parentNode: ESTree.Node) => {
                if (Node.isBlockStatementNode(node)) {
                    return this.transformNode(node, parentNode);
                }
            }
        };
    }

    /**
     * @param blockStatementNode
     * @param parentNode
     * @returns {ESTree.Node}
     */
    public transformNode (blockStatementNode: ESTree.BlockStatement, parentNode: ESTree.Node): ESTree.Node {
        if (
            !this.options.deadCodeInjection ||
            RandomGeneratorUtils.getMathRandom() > this.options.deadCodeInjectionThreshold
        ) {
            return blockStatementNode;
        }

        this.transformBlockStatementNode(blockStatementNode);

<<<<<<< HEAD
        return blockStatementBody[0];
=======
        return blockStatementNode;
    }

    /**
     * @param blockStatementNode
     */
    private transformBlockStatementNode (blockStatementNode: ESTree.BlockStatement): void {
        estraverse.replace(blockStatementNode, {
            enter: (node: ESTree.Node, parentNode: ESTree.Node): any => {
                let newNode: ESTree.Node = node;

                DeadCodeInjectionTransformer.deadCodeInjectionReplacersList.forEach((replacerName: DeadCodeInjectionReplacers) => {
                    newNode = {
                        ...this.deadCodeInjectionReplacerFactory(replacerName).replace(node, parentNode),
                        parentNode
                    };
                });

                return newNode;
            }
        });
>>>>>>> d959df54
    }
}<|MERGE_RESOLUTION|>--- conflicted
+++ resolved
@@ -9,11 +9,8 @@
 import { IOptions } from '../../interfaces/options/IOptions';
 import { IVisitor } from '../../interfaces/IVisitor';
 
-<<<<<<< HEAD
-=======
 import { DeadCodeInjectionReplacers } from '../../enums/container/DeadCodeInjectionReplacers';
 
->>>>>>> d959df54
 import { AbstractNodeTransformer } from '../AbstractNodeTransformer';
 import { Node } from '../../node/Node';
 import { RandomGeneratorUtils } from '../../utils/RandomGeneratorUtils';
@@ -73,9 +70,6 @@
 
         this.transformBlockStatementNode(blockStatementNode);
 
-<<<<<<< HEAD
-        return blockStatementBody[0];
-=======
         return blockStatementNode;
     }
 
@@ -97,6 +91,5 @@
                 return newNode;
             }
         });
->>>>>>> d959df54
     }
 }