--- conflicted
+++ resolved
@@ -63,11 +63,7 @@
             this.stackTraceData,
             blockScopeNode,
             this.getNode(),
-<<<<<<< HEAD
-            CustomNodeAppender.getStackTraceIndexByThreshold(stackTraceData.length)
-=======
             this.randomStackTraceIndex
->>>>>>> ab0dd7cd
         );
     }
 
