--- conflicted
+++ resolved
@@ -1,12 +1,6 @@
 #!/bin/bash
 
-<<<<<<< HEAD
+yarn run test:removeTmpDir &&
 yarn run test:compile &&
 $(yarn bin)/mocha test-tmp/test/index.spec.js &&
-yarn run test:removeTmpDir
-=======
-npm run test:removeTmpDir &&
-npm run test:compile &&
-$(npm bin)/mocha test-tmp/test/index.spec.js &&
-npm run test:removeTmpDir
->>>>>>> ededa896
+yarn run test:removeTmpDir