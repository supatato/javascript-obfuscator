#!/bin/bash

<<<<<<< HEAD
yarn run test:compile &&
$(yarn bin)/istanbul cover $(yarn bin)/_mocha -- test-tmp/test/index.spec.js --report lcovonly &&
cat ./coverage/lcov.info | $(yarn bin)/coveralls &&
yarn run test:removeTmpDir
=======
npm run test:removeTmpDir &&
npm run test:compile &&
$(npm bin)/istanbul cover $(npm bin)/_mocha -- test-tmp/test/index.spec.js --report lcovonly &&
cat ./coverage/lcov.info | $(npm bin)/coveralls &&
npm run test:removeTmpDir
>>>>>>> ededa896
<|MERGE_RESOLUTION|>--- conflicted
+++ resolved
@@ -1,14 +1,7 @@
 #!/bin/bash
 
-<<<<<<< HEAD
+yarn run test:removeTmpDir &&
 yarn run test:compile &&
 $(yarn bin)/istanbul cover $(yarn bin)/_mocha -- test-tmp/test/index.spec.js --report lcovonly &&
 cat ./coverage/lcov.info | $(yarn bin)/coveralls &&
-yarn run test:removeTmpDir
-=======
-npm run test:removeTmpDir &&
-npm run test:compile &&
-$(npm bin)/istanbul cover $(npm bin)/_mocha -- test-tmp/test/index.spec.js --report lcovonly &&
-cat ./coverage/lcov.info | $(npm bin)/coveralls &&
-npm run test:removeTmpDir
->>>>>>> ededa896
+yarn run test:removeTmpDir