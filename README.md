--- conflicted
+++ resolved
@@ -191,13 +191,8 @@
     sourceMapMode: 'separate',
     stringArray: true,
     stringArrayEncoding: false,
-<<<<<<< HEAD
     stringArrayThreshold: 0.75,
-    unicodeEscapeSequence: true
-=======
-    stringArrayThreshold: 0.8,
     unicodeEscapeSequence: false
->>>>>>> b95e13bc
 }
 ```
 
